use std::{
    sync::Arc,
    time::{Duration, Instant},
};

use alloy::{
<<<<<<< HEAD
    primitives::{B256, U256, aliases::B32, utils::format_ether},
=======
    primitives::{B256, U256, utils::format_ether},
>>>>>>> 6f32b955
    providers::Provider,
    rpc::types::Block,
};
use axum::http::{HeaderMap, HeaderValue};
use cb_common::{
    constants::APPLICATION_BUILDER_DOMAIN,
    pbs::{
        EMPTY_TX_ROOT_HASH, GetHeaderParams, GetHeaderResponse, HEADER_START_TIME_UNIX_MS,
        HEADER_TIMEOUT_MS, RelayClient, VersionedResponse,
        error::{PbsError, ValidationError},
    },
    signature::verify_signed_message,
    types::{BlsPublicKey, BlsSignature, Chain},
    utils::{
        get_user_agent_with_version, ms_into_slot, read_chunked_body_with_max,
        timestamp_of_slot_start_sec, utcnow_ms,
    },
};
use futures::future::join_all;
use parking_lot::RwLock;
use reqwest::{StatusCode, header::USER_AGENT};
use tokio::time::sleep;
use tracing::{Instrument, debug, error, warn};
use tree_hash::TreeHash;
use url::Url;

use crate::{
    constants::{
        GET_HEADER_ENDPOINT_TAG, MAX_SIZE_GET_HEADER_RESPONSE, TIMEOUT_ERROR_CODE,
        TIMEOUT_ERROR_CODE_STR,
    },
    metrics::{RELAY_HEADER_VALUE, RELAY_LAST_SLOT, RELAY_LATENCY, RELAY_STATUS_CODE},
    state::{BuilderApiState, PbsState},
    utils::check_gas_limit,
};

/// Implements https://ethereum.github.io/builder-specs/#/Builder/getHeader
/// Returns 200 if at least one relay returns 200, else 204
pub async fn get_header<S: BuilderApiState>(
    params: GetHeaderParams,
    req_headers: HeaderMap,
    state: PbsState<S>,
) -> eyre::Result<Option<GetHeaderResponse>> {
    let parent_block = Arc::new(RwLock::new(None));
    if state.extra_validation_enabled() &&
        let Some(rpc_url) = state.pbs_config().rpc_url.clone()
    {
        tokio::spawn(
            fetch_parent_block(rpc_url, params.parent_hash, parent_block.clone()).in_current_span(),
        );
    }

    let ms_into_slot = ms_into_slot(params.slot, state.config.chain);
    let (pbs_config, relays, maybe_mux_id) = state.mux_config_and_relays(&params.pubkey);

    if let Some(mux_id) = maybe_mux_id {
        debug!(mux_id, relays = relays.len(), pubkey = %params.pubkey, "using mux config");
    } else {
        debug!(relays = relays.len(), pubkey = %params.pubkey, "using default config");
    }

    let max_timeout_ms = pbs_config
        .timeout_get_header_ms
        .min(pbs_config.late_in_slot_time_ms.saturating_sub(ms_into_slot));

    if max_timeout_ms == 0 {
        warn!(
            ms_into_slot,
            threshold = pbs_config.late_in_slot_time_ms,
            "late in slot, skipping relay requests"
        );

        return Ok(None);
    }

    // Use the minimum of the time left and the user provided timeout header
    let max_timeout_ms = req_headers
        .get(HEADER_TIMEOUT_MS)
        .map(|header| match header.to_str().ok().and_then(|v| v.parse::<u64>().ok()) {
            None | Some(0) => {
                // Header can't be stringified, or parsed, or it's set to 0
                warn!(?header, "invalid user-supplied timeout header, using {max_timeout_ms}ms");
                max_timeout_ms
            }
            Some(user_timeout) => user_timeout.min(max_timeout_ms),
        })
        .unwrap_or(max_timeout_ms);

    // prepare headers, except for start time which is set in `send_one_get_header`
    let mut send_headers = HeaderMap::new();
    send_headers.insert(USER_AGENT, get_user_agent_with_version(&req_headers)?);

    let mut handles = Vec::with_capacity(relays.len());
    for relay in relays.iter() {
        handles.push(
            send_timed_get_header(
                params.clone(),
                relay.clone(),
                state.config.chain,
                send_headers.clone(),
                ms_into_slot,
                max_timeout_ms,
                ValidationContext {
                    skip_sigverify: state.pbs_config().skip_sigverify,
                    min_bid_wei: state.pbs_config().min_bid_wei,
                    extra_validation_enabled: state.extra_validation_enabled(),
                    parent_block: parent_block.clone(),
                },
            )
            .in_current_span(),
        );
    }

    let results = join_all(handles).await;
    let mut relay_bids = Vec::with_capacity(relays.len());
    for (i, res) in results.into_iter().enumerate() {
        let relay_id = relays[i].id.as_str();

        match res {
            Ok(Some(res)) => {
                RELAY_LAST_SLOT.with_label_values(&[relay_id]).set(params.slot as i64);
                let value_gwei =
                    (res.value() / U256::from(1_000_000_000)).try_into().unwrap_or_default();
                RELAY_HEADER_VALUE.with_label_values(&[relay_id]).set(value_gwei);

                relay_bids.push(res)
            }
            Ok(_) => {}
            Err(err) if err.is_timeout() => error!(err = "Timed Out", relay_id),
            Err(err) => error!(%err, relay_id),
        }
    }

    let max_bid = relay_bids.into_iter().max_by_key(|bid| bid.value());

    Ok(max_bid)
}

/// Fetch the parent block from the RPC URL for extra validation of the header.
/// Extra validation will be skipped if:
/// - relay returns header before parent block is fetched
/// - parent block is not found, eg because of a RPC delay
async fn fetch_parent_block(
    rpc_url: Url,
    parent_hash: B256,
    parent_block: Arc<RwLock<Option<Block>>>,
) {
    let provider = alloy::providers::ProviderBuilder::new().connect_http(rpc_url).to_owned();

    debug!(%parent_hash, "fetching parent block");

    match provider.get_block_by_hash(parent_hash).await {
        Ok(maybe_block) => {
            debug!(block_found = maybe_block.is_some(), "fetched parent block");
            let mut guard = parent_block.write();
            *guard = maybe_block;
        }
        Err(err) => {
            error!(%err, "fetch failed");
        }
    }
}

async fn send_timed_get_header(
    params: GetHeaderParams,
    relay: RelayClient,
    chain: Chain,
    headers: HeaderMap,
    ms_into_slot: u64,
    mut timeout_left_ms: u64,
    validation: ValidationContext,
) -> Result<Option<GetHeaderResponse>, PbsError> {
    let url = relay.get_header_url(params.slot, &params.parent_hash, &params.pubkey)?;

    if relay.config.enable_timing_games {
        if let Some(target_ms) = relay.config.target_first_request_ms {
            // sleep until target time in slot

            let delay = target_ms.saturating_sub(ms_into_slot);
            if delay > 0 {
                debug!(
                    relay_id = relay.id.as_ref(),
                    target_ms, ms_into_slot, "TG: waiting to send first header request"
                );
                timeout_left_ms = timeout_left_ms.saturating_sub(delay);
                sleep(Duration::from_millis(delay)).await;
            } else {
                debug!(
                    relay_id = relay.id.as_ref(),
                    target_ms, ms_into_slot, "TG: request already late enough in slot"
                );
            }
        }

        if let Some(send_freq_ms) = relay.config.frequency_get_header_ms {
            let mut handles = Vec::new();

            debug!(
                relay_id = relay.id.as_ref(),
                send_freq_ms, timeout_left_ms, "TG: sending multiple header requests"
            );

            loop {
                let params = params.clone();
                handles.push(tokio::spawn(
                    send_one_get_header(
                        params,
                        relay.clone(),
                        chain,
                        RequestContext {
                            timeout_ms: timeout_left_ms,
                            url: url.clone(),
                            headers: headers.clone(),
                        },
                        validation.clone(),
                    )
                    .in_current_span(),
                ));

                if timeout_left_ms > send_freq_ms {
                    // enough time for one more
                    timeout_left_ms = timeout_left_ms.saturating_sub(send_freq_ms);
                    sleep(Duration::from_millis(send_freq_ms)).await;
                } else {
                    break;
                }
            }

            let results = join_all(handles).await;
            let mut n_headers = 0;

            if let Some((_, maybe_header)) = results
                .into_iter()
                .filter_map(|res| {
                    // ignore join error and timeouts, log other errors
                    res.ok().and_then(|inner_res| match inner_res {
                        Ok(maybe_header) => {
                            if maybe_header.1.is_some() {
                                n_headers += 1;
                                Some(maybe_header)
                            } else {
                                // filter out 204 responses that are returned if the request
                                // is after the relay cutoff
                                None
                            }
                        }
                        Err(err) if err.is_timeout() => None,
                        Err(err) => {
                            error!(relay_id = relay.id.as_ref(),%err, "TG: error sending header request");
                            None
                        }
                    })
                })
                .max_by_key(|(start_time, _)| *start_time)
            {
                debug!(relay_id = relay.id.as_ref(), n_headers, "TG: received headers from relay");
                return Ok(maybe_header);
            } else {
                // all requests failed
                warn!(relay_id = relay.id.as_ref(), "TG: no headers received");

                return Err(PbsError::RelayResponse {
                    error_msg: "no headers received".to_string(),
                    code: TIMEOUT_ERROR_CODE,
                });
            }
        }
    }

    // if no timing games or no repeated send, just send one request
    send_one_get_header(
        params,
        relay,
        chain,
        RequestContext { timeout_ms: timeout_left_ms, url, headers },
        validation,
    )
    .await
    .map(|(_, maybe_header)| maybe_header)
}

struct RequestContext {
    url: Url,
    timeout_ms: u64,
    headers: HeaderMap,
}

#[derive(Clone)]
struct ValidationContext {
    skip_sigverify: bool,
    min_bid_wei: U256,
    extra_validation_enabled: bool,
    parent_block: Arc<RwLock<Option<Block>>>,
}

async fn send_one_get_header(
    params: GetHeaderParams,
    relay: RelayClient,
    chain: Chain,
    mut req_config: RequestContext,
    validation: ValidationContext,
) -> Result<(u64, Option<GetHeaderResponse>), PbsError> {
    // the timestamp in the header is the consensus block time which is fixed,
    // use the beginning of the request as proxy to make sure we use only the
    // last one received
    let start_request_time = utcnow_ms();
    req_config.headers.insert(HEADER_START_TIME_UNIX_MS, HeaderValue::from(start_request_time));

    // The timeout header indicating how long a relay has to respond, so they can
    // minimize timing games without losing the bid
    req_config.headers.insert(HEADER_TIMEOUT_MS, HeaderValue::from(req_config.timeout_ms));

    let start_request = Instant::now();
    let res = match relay
        .client
        .get(req_config.url)
        .timeout(Duration::from_millis(req_config.timeout_ms))
        .headers(req_config.headers)
        .send()
        .await
    {
        Ok(res) => res,
        Err(err) => {
            RELAY_STATUS_CODE
                .with_label_values(&[TIMEOUT_ERROR_CODE_STR, GET_HEADER_ENDPOINT_TAG, &relay.id])
                .inc();
            return Err(err.into());
        }
    };

    let request_latency = start_request.elapsed();
    RELAY_LATENCY
        .with_label_values(&[GET_HEADER_ENDPOINT_TAG, &relay.id])
        .observe(request_latency.as_secs_f64());

    let code = res.status();
    RELAY_STATUS_CODE.with_label_values(&[code.as_str(), GET_HEADER_ENDPOINT_TAG, &relay.id]).inc();

    let response_bytes = read_chunked_body_with_max(res, MAX_SIZE_GET_HEADER_RESPONSE).await?;
    let header_size_bytes = response_bytes.len();
    if !code.is_success() {
        return Err(PbsError::RelayResponse {
            error_msg: String::from_utf8_lossy(&response_bytes).into_owned(),
            code: code.as_u16(),
        });
    };
    if code == StatusCode::NO_CONTENT {
        debug!(
            relay_id = relay.id.as_ref(),
            ?code,
            latency = ?request_latency,
            response = ?response_bytes,
            "no header from relay"
        );
        return Ok((start_request_time, None));
    }

    let get_header_response = match serde_json::from_slice::<GetHeaderResponse>(&response_bytes) {
        Ok(parsed) => parsed,
        Err(err) => {
            return Err(PbsError::JsonDecode {
                err,
                raw: String::from_utf8_lossy(&response_bytes).into_owned(),
            });
        }
    };

    debug!(
        relay_id = relay.id.as_ref(),
        header_size_bytes,
        latency = ?request_latency,
        version = get_header_response.version(),
        value_eth = format_ether(get_header_response.value()),
        block_hash = %get_header_response.block_hash(),
        "received new header"
    );

    match &get_header_response {
        VersionedResponse::Electra(res) => {
            let header_data = HeaderData {
                block_hash: res.message.header.block_hash,
                parent_hash: res.message.header.parent_hash,
                tx_root: res.message.header.transactions_root,
                value: res.message.value,
                timestamp: res.message.header.timestamp,
            };

            validate_header_data(
                &header_data,
                chain,
                params.parent_hash,
                validation.min_bid_wei,
                params.slot,
            )?;

            if !validation.skip_sigverify {
                validate_signature(
                    chain,
                    relay.pubkey(),
                    &res.message.pubkey,
                    &res.message,
                    &res.signature,
                )?;
            }
        }
    }

    if validation.extra_validation_enabled {
        let parent_block = validation.parent_block.read();
        if let Some(parent_block) = parent_block.as_ref() {
            extra_validation(parent_block, &get_header_response)?;
        } else {
            warn!(
                relay_id = relay.id.as_ref(),
                "parent block not found, skipping extra validation"
            );
        }
    }

    Ok((start_request_time, Some(get_header_response)))
}

struct HeaderData {
    block_hash: B256,
    parent_hash: B256,
    tx_root: B256,
    value: U256,
    timestamp: u64,
}

fn validate_header_data(
    header_data: &HeaderData,
    chain: Chain,
    expected_parent_hash: B256,
    minimum_bid_wei: U256,
    slot: u64,
) -> Result<(), ValidationError> {
    if header_data.block_hash == B256::ZERO {
        return Err(ValidationError::EmptyBlockhash);
    }

    if expected_parent_hash != header_data.parent_hash {
        return Err(ValidationError::ParentHashMismatch {
            expected: expected_parent_hash,
            got: header_data.parent_hash,
        });
    }

    if header_data.tx_root == EMPTY_TX_ROOT_HASH {
        return Err(ValidationError::EmptyTxRoot);
    }

    if header_data.value < minimum_bid_wei {
        return Err(ValidationError::BidTooLow { min: minimum_bid_wei, got: header_data.value });
    }

    let expected_timestamp = timestamp_of_slot_start_sec(slot, chain);
    if expected_timestamp != header_data.timestamp {
        return Err(ValidationError::TimestampMismatch {
            expected: expected_timestamp,
            got: header_data.timestamp,
        });
    }

    Ok(())
}

fn validate_signature<T: TreeHash>(
    chain: Chain,
    expected_relay_pubkey: &BlsPublicKey,
    received_relay_pubkey: &BlsPublicKey,
    message: &T,
    signature: &BlsSignature,
) -> Result<(), ValidationError> {
    if expected_relay_pubkey != received_relay_pubkey {
        return Err(ValidationError::PubkeyMismatch {
            expected: Box::new(expected_relay_pubkey.clone()),
            got: Box::new(received_relay_pubkey.clone()),
        });
    }

    if !verify_signed_message(
        chain,
        received_relay_pubkey,
        &message,
        signature,
        None,
        &B32::from(APPLICATION_BUILDER_DOMAIN),
    ) {
        return Err(ValidationError::Sigverify);
    }

    Ok(())
}

fn extra_validation(
    parent_block: &Block,
    signed_header: &GetHeaderResponse,
) -> Result<(), ValidationError> {
    if signed_header.block_number() != parent_block.header.number + 1 {
        return Err(ValidationError::BlockNumberMismatch {
            parent: parent_block.header.number,
            header: signed_header.block_number(),
        });
    }

    if !check_gas_limit(signed_header.gas_limit(), parent_block.header.gas_limit) {
        return Err(ValidationError::GasLimit {
            parent: parent_block.header.gas_limit,
            header: signed_header.gas_limit(),
        });
    };

    Ok(())
}

#[cfg(test)]
mod tests {
    use alloy::primitives::{B256, U256};
    use cb_common::{
        pbs::{EMPTY_TX_ROOT_HASH, error::ValidationError},
        signature::sign_builder_message,
        types::{BlsSecretKey, Chain},
        utils::{TestRandomSeed, timestamp_of_slot_start_sec},
    };

    use super::{validate_header_data, *};

    #[test]
    fn test_validate_header() {
        let slot = 5;
        let parent_hash = B256::from_slice(&[1; 32]);
        let chain = Chain::Holesky;
        let min_bid = U256::from(10);

        let mut mock_header_data = HeaderData {
            block_hash: B256::default(),
            parent_hash: B256::default(),
            tx_root: EMPTY_TX_ROOT_HASH,
            value: U256::default(),
            timestamp: 0,
        };

        assert_eq!(
            validate_header_data(&mock_header_data, chain, parent_hash, min_bid, slot,),
            Err(ValidationError::EmptyBlockhash)
        );

        mock_header_data.block_hash.0[1] = 1;

        assert_eq!(
            validate_header_data(&mock_header_data, chain, parent_hash, min_bid, slot,),
            Err(ValidationError::ParentHashMismatch {
                expected: parent_hash,
                got: B256::default()
            })
        );

        mock_header_data.parent_hash = parent_hash;

        assert_eq!(
            validate_header_data(&mock_header_data, chain, parent_hash, min_bid, slot,),
            Err(ValidationError::EmptyTxRoot)
        );

        mock_header_data.tx_root = Default::default();

        assert_eq!(
            validate_header_data(&mock_header_data, chain, parent_hash, min_bid, slot,),
            Err(ValidationError::BidTooLow { min: min_bid, got: U256::ZERO })
        );

        mock_header_data.value = U256::from(11);

        let expected = timestamp_of_slot_start_sec(slot, chain);
        assert_eq!(
            validate_header_data(&mock_header_data, chain, parent_hash, min_bid, slot,),
            Err(ValidationError::TimestampMismatch { expected, got: 0 })
        );

        mock_header_data.timestamp = expected;

        assert!(validate_header_data(&mock_header_data, chain, parent_hash, min_bid, slot).is_ok());
    }

    #[test]
    fn test_validate_signature() {
        let secret_key = BlsSecretKey::test_random();
        let pubkey = secret_key.public_key();
        let wrong_pubkey = BlsPublicKey::test_random();
        let wrong_signature = BlsSignature::test_random();

        let message = B256::random();

        let signature = sign_builder_message(Chain::Holesky, &secret_key, &message);

        assert_eq!(
            validate_signature(Chain::Holesky, &wrong_pubkey, &pubkey, &message, &wrong_signature),
            Err(ValidationError::PubkeyMismatch {
                expected: Box::new(wrong_pubkey),
                got: Box::new(pubkey.clone())
            })
        );

        assert!(matches!(
            validate_signature(Chain::Holesky, &pubkey, &pubkey, &message, &wrong_signature),
            Err(ValidationError::Sigverify)
        ));

        assert!(validate_signature(Chain::Holesky, &pubkey, &pubkey, &message, &signature).is_ok());
    }
}<|MERGE_RESOLUTION|>--- conflicted
+++ resolved
@@ -4,11 +4,7 @@
 };
 
 use alloy::{
-<<<<<<< HEAD
     primitives::{B256, U256, aliases::B32, utils::format_ether},
-=======
-    primitives::{B256, U256, utils::format_ether},
->>>>>>> 6f32b955
     providers::Provider,
     rpc::types::Block,
 };
