use std::{
    sync::Arc,
    time::{Duration, Instant},
};

use alloy::{
<<<<<<< HEAD
    primitives::{aliases::B32, utils::format_ether, B256, U256},
=======
    primitives::{B256, U256, utils::format_ether},
>>>>>>> 079f6c67
    providers::Provider,
    rpc::types::Block,
};
use axum::http::{HeaderMap, HeaderValue};
use cb_common::{
    constants::APPLICATION_BUILDER_DOMAIN,
    pbs::{
        EMPTY_TX_ROOT_HASH, GetHeaderParams, GetHeaderResponse, HEADER_START_TIME_UNIX_MS,
        HEADER_TIMEOUT_MS, RelayClient, VersionedResponse,
        error::{PbsError, ValidationError},
    },
    signature::verify_signed_message,
    types::{BlsPublicKey, BlsSignature, Chain},
    utils::{
        get_user_agent_with_version, ms_into_slot, read_chunked_body_with_max,
        timestamp_of_slot_start_sec, utcnow_ms,
    },
};
use futures::future::join_all;
use parking_lot::RwLock;
use reqwest::{StatusCode, header::USER_AGENT};
use tokio::time::sleep;
use tracing::{Instrument, debug, error, warn};
use tree_hash::TreeHash;
use url::Url;

use crate::{
    constants::{
        GET_HEADER_ENDPOINT_TAG, MAX_SIZE_GET_HEADER_RESPONSE, TIMEOUT_ERROR_CODE,
        TIMEOUT_ERROR_CODE_STR,
    },
    metrics::{RELAY_HEADER_VALUE, RELAY_LAST_SLOT, RELAY_LATENCY, RELAY_STATUS_CODE},
    state::{BuilderApiState, PbsState},
    utils::check_gas_limit,
};

/// Implements https://ethereum.github.io/builder-specs/#/Builder/getHeader
/// Returns 200 if at least one relay returns 200, else 204
pub async fn get_header<S: BuilderApiState>(
    params: GetHeaderParams,
    req_headers: HeaderMap,
    state: PbsState<S>,
) -> eyre::Result<Option<GetHeaderResponse>> {
    let parent_block = Arc::new(RwLock::new(None));
    if state.extra_validation_enabled() &&
        let Some(rpc_url) = state.pbs_config().rpc_url.clone()
    {
        tokio::spawn(
            fetch_parent_block(rpc_url, params.parent_hash, parent_block.clone()).in_current_span(),
        );
    }

    let ms_into_slot = ms_into_slot(params.slot, state.config.chain);
    let (pbs_config, relays, maybe_mux_id) = state.mux_config_and_relays(&params.pubkey);

    if let Some(mux_id) = maybe_mux_id {
        debug!(mux_id, relays = relays.len(), pubkey = %params.pubkey, "using mux config");
    } else {
        debug!(relays = relays.len(), pubkey = %params.pubkey, "using default config");
    }

    let max_timeout_ms = pbs_config
        .timeout_get_header_ms
        .min(pbs_config.late_in_slot_time_ms.saturating_sub(ms_into_slot));

    if max_timeout_ms == 0 {
        warn!(
            ms_into_slot,
            threshold = pbs_config.late_in_slot_time_ms,
            "late in slot, skipping relay requests"
        );

        return Ok(None);
    }

    // Use the minimum of the time left and the user provided timeout header
    let max_timeout_ms = req_headers
        .get(HEADER_TIMEOUT_MS)
        .map(|header| match header.to_str().ok().and_then(|v| v.parse::<u64>().ok()) {
            None | Some(0) => {
                // Header can't be stringified, or parsed, or it's set to 0
                warn!(?header, "invalid user-supplied timeout header, using {max_timeout_ms}ms");
                max_timeout_ms
            }
            Some(user_timeout) => user_timeout.min(max_timeout_ms),
        })
        .unwrap_or(max_timeout_ms);

    // prepare headers, except for start time which is set in `send_one_get_header`
    let mut send_headers = HeaderMap::new();
    send_headers.insert(USER_AGENT, get_user_agent_with_version(&req_headers)?);

    let mut handles = Vec::with_capacity(relays.len());
    for relay in relays.iter() {
        handles.push(
            send_timed_get_header(
                params.clone(),
                relay.clone(),
                state.config.chain,
                send_headers.clone(),
                ms_into_slot,
                max_timeout_ms,
                ValidationContext {
                    skip_sigverify: state.pbs_config().skip_sigverify,
                    min_bid_wei: state.pbs_config().min_bid_wei,
                    extra_validation_enabled: state.extra_validation_enabled(),
                    parent_block: parent_block.clone(),
                },
            )
            .in_current_span(),
        );
    }

    let results = join_all(handles).await;
    let mut relay_bids = Vec::with_capacity(relays.len());
    for (i, res) in results.into_iter().enumerate() {
        let relay_id = relays[i].id.as_str();

        match res {
            Ok(Some(res)) => {
                RELAY_LAST_SLOT.with_label_values(&[relay_id]).set(params.slot as i64);
                let value_gwei =
                    (res.value() / U256::from(1_000_000_000)).try_into().unwrap_or_default();
                RELAY_HEADER_VALUE.with_label_values(&[relay_id]).set(value_gwei);

                relay_bids.push(res)
            }
            Ok(_) => {}
            Err(err) if err.is_timeout() => error!(err = "Timed Out", relay_id),
            Err(err) => error!(%err, relay_id),
        }
    }

    let max_bid = relay_bids.into_iter().max_by_key(|bid| bid.value());

    Ok(max_bid)
}

/// Fetch the parent block from the RPC URL for extra validation of the header.
/// Extra validation will be skipped if:
/// - relay returns header before parent block is fetched
/// - parent block is not found, eg because of a RPC delay
async fn fetch_parent_block(
    rpc_url: Url,
    parent_hash: B256,
    parent_block: Arc<RwLock<Option<Block>>>,
) {
    let provider = alloy::providers::ProviderBuilder::new().on_http(rpc_url).to_owned();

    debug!(%parent_hash, "fetching parent block");

    match provider.get_block_by_hash(parent_hash).await {
        Ok(maybe_block) => {
            debug!(block_found = maybe_block.is_some(), "fetched parent block");
            let mut guard = parent_block.write();
            *guard = maybe_block;
        }
        Err(err) => {
            error!(%err, "fetch failed");
        }
    }
}

async fn send_timed_get_header(
    params: GetHeaderParams,
    relay: RelayClient,
    chain: Chain,
    headers: HeaderMap,
    ms_into_slot: u64,
    mut timeout_left_ms: u64,
    validation: ValidationContext,
) -> Result<Option<GetHeaderResponse>, PbsError> {
    let url = relay.get_header_url(params.slot, &params.parent_hash, &params.pubkey)?;

    if relay.config.enable_timing_games {
        if let Some(target_ms) = relay.config.target_first_request_ms {
            // sleep until target time in slot

            let delay = target_ms.saturating_sub(ms_into_slot);
            if delay > 0 {
                debug!(
                    relay_id = relay.id.as_ref(),
                    target_ms, ms_into_slot, "TG: waiting to send first header request"
                );
                timeout_left_ms = timeout_left_ms.saturating_sub(delay);
                sleep(Duration::from_millis(delay)).await;
            } else {
                debug!(
                    relay_id = relay.id.as_ref(),
                    target_ms, ms_into_slot, "TG: request already late enough in slot"
                );
            }
        }

        if let Some(send_freq_ms) = relay.config.frequency_get_header_ms {
            let mut handles = Vec::new();

            debug!(
                relay_id = relay.id.as_ref(),
                send_freq_ms, timeout_left_ms, "TG: sending multiple header requests"
            );

            loop {
                let params = params.clone();
                handles.push(tokio::spawn(
                    send_one_get_header(
                        params,
                        relay.clone(),
                        chain,
                        RequestContext {
                            timeout_ms: timeout_left_ms,
                            url: url.clone(),
                            headers: headers.clone(),
                        },
                        validation.clone(),
                    )
                    .in_current_span(),
                ));

                if timeout_left_ms > send_freq_ms {
                    // enough time for one more
                    timeout_left_ms = timeout_left_ms.saturating_sub(send_freq_ms);
                    sleep(Duration::from_millis(send_freq_ms)).await;
                } else {
                    break;
                }
            }

            let results = join_all(handles).await;
            let mut n_headers = 0;

            if let Some((_, maybe_header)) = results
                .into_iter()
                .filter_map(|res| {
                    // ignore join error and timeouts, log other errors
                    res.ok().and_then(|inner_res| match inner_res {
                        Ok(maybe_header) => {
                            if maybe_header.1.is_some() {
                                n_headers += 1;
                                Some(maybe_header)
                            } else {
                                // filter out 204 responses that are returned if the request
                                // is after the relay cutoff
                                None
                            }
                        }
                        Err(err) if err.is_timeout() => None,
                        Err(err) => {
                            error!(relay_id = relay.id.as_ref(),%err, "TG: error sending header request");
                            None
                        }
                    })
                })
                .max_by_key(|(start_time, _)| *start_time)
            {
                debug!(relay_id = relay.id.as_ref(), n_headers, "TG: received headers from relay");
                return Ok(maybe_header);
            } else {
                // all requests failed
                warn!(relay_id = relay.id.as_ref(), "TG: no headers received");

                return Err(PbsError::RelayResponse {
                    error_msg: "no headers received".to_string(),
                    code: TIMEOUT_ERROR_CODE,
                });
            }
        }
    }

    // if no timing games or no repeated send, just send one request
    send_one_get_header(
        params,
        relay,
        chain,
        RequestContext { timeout_ms: timeout_left_ms, url, headers },
        validation,
    )
    .await
    .map(|(_, maybe_header)| maybe_header)
}

struct RequestContext {
    url: Url,
    timeout_ms: u64,
    headers: HeaderMap,
}

#[derive(Clone)]
struct ValidationContext {
    skip_sigverify: bool,
    min_bid_wei: U256,
    extra_validation_enabled: bool,
    parent_block: Arc<RwLock<Option<Block>>>,
}

async fn send_one_get_header(
    params: GetHeaderParams,
    relay: RelayClient,
    chain: Chain,
    mut req_config: RequestContext,
    validation: ValidationContext,
) -> Result<(u64, Option<GetHeaderResponse>), PbsError> {
    // the timestamp in the header is the consensus block time which is fixed,
    // use the beginning of the request as proxy to make sure we use only the
    // last one received
    let start_request_time = utcnow_ms();
    req_config.headers.insert(HEADER_START_TIME_UNIX_MS, HeaderValue::from(start_request_time));

    // The timeout header indicating how long a relay has to respond, so they can
    // minimize timing games without losing the bid
    req_config.headers.insert(HEADER_TIMEOUT_MS, HeaderValue::from(req_config.timeout_ms));

    let start_request = Instant::now();
    let res = match relay
        .client
        .get(req_config.url)
        .timeout(Duration::from_millis(req_config.timeout_ms))
        .headers(req_config.headers)
        .send()
        .await
    {
        Ok(res) => res,
        Err(err) => {
            RELAY_STATUS_CODE
                .with_label_values(&[TIMEOUT_ERROR_CODE_STR, GET_HEADER_ENDPOINT_TAG, &relay.id])
                .inc();
            return Err(err.into());
        }
    };

    let request_latency = start_request.elapsed();
    RELAY_LATENCY
        .with_label_values(&[GET_HEADER_ENDPOINT_TAG, &relay.id])
        .observe(request_latency.as_secs_f64());

    let code = res.status();
    RELAY_STATUS_CODE.with_label_values(&[code.as_str(), GET_HEADER_ENDPOINT_TAG, &relay.id]).inc();

    let response_bytes = read_chunked_body_with_max(res, MAX_SIZE_GET_HEADER_RESPONSE).await?;
    let header_size_bytes = response_bytes.len();
    if !code.is_success() {
        return Err(PbsError::RelayResponse {
            error_msg: String::from_utf8_lossy(&response_bytes).into_owned(),
            code: code.as_u16(),
        });
    };
    if code == StatusCode::NO_CONTENT {
        debug!(
            relay_id = relay.id.as_ref(),
            ?code,
            latency = ?request_latency,
            response = ?response_bytes,
            "no header from relay"
        );
        return Ok((start_request_time, None));
    }

    let get_header_response = match serde_json::from_slice::<GetHeaderResponse>(&response_bytes) {
        Ok(parsed) => parsed,
        Err(err) => {
            return Err(PbsError::JsonDecode {
                err,
                raw: String::from_utf8_lossy(&response_bytes).into_owned(),
            });
        }
    };

    debug!(
        relay_id = relay.id.as_ref(),
        header_size_bytes,
        latency = ?request_latency,
        version = get_header_response.version(),
        value_eth = format_ether(get_header_response.value()),
        block_hash = %get_header_response.block_hash(),
        "received new header"
    );

    match &get_header_response {
        VersionedResponse::Electra(res) => {
            let header_data = HeaderData {
                block_hash: res.message.header.block_hash,
                parent_hash: res.message.header.parent_hash,
                tx_root: res.message.header.transactions_root,
                value: res.message.value,
                timestamp: res.message.header.timestamp,
            };

            validate_header_data(
                &header_data,
                chain,
                params.parent_hash,
                validation.min_bid_wei,
                params.slot,
            )?;

            if !validation.skip_sigverify {
                validate_signature(
                    chain,
                    relay.pubkey(),
                    &res.message.pubkey,
                    &res.message,
                    &res.signature,
                )?;
            }
        }
    }

    if validation.extra_validation_enabled {
        let parent_block = validation.parent_block.read();
        if let Some(parent_block) = parent_block.as_ref() {
            extra_validation(parent_block, &get_header_response)?;
        } else {
            warn!(
                relay_id = relay.id.as_ref(),
                "parent block not found, skipping extra validation"
            );
        }
    }

    Ok((start_request_time, Some(get_header_response)))
}

struct HeaderData {
    block_hash: B256,
    parent_hash: B256,
    tx_root: B256,
    value: U256,
    timestamp: u64,
}

fn validate_header_data(
    header_data: &HeaderData,
    chain: Chain,
    expected_parent_hash: B256,
    minimum_bid_wei: U256,
    slot: u64,
) -> Result<(), ValidationError> {
    if header_data.block_hash == B256::ZERO {
        return Err(ValidationError::EmptyBlockhash);
    }

    if expected_parent_hash != header_data.parent_hash {
        return Err(ValidationError::ParentHashMismatch {
            expected: expected_parent_hash,
            got: header_data.parent_hash,
        });
    }

    if header_data.tx_root == EMPTY_TX_ROOT_HASH {
        return Err(ValidationError::EmptyTxRoot);
    }

    if header_data.value < minimum_bid_wei {
        return Err(ValidationError::BidTooLow { min: minimum_bid_wei, got: header_data.value });
    }

    let expected_timestamp = timestamp_of_slot_start_sec(slot, chain);
    if expected_timestamp != header_data.timestamp {
        return Err(ValidationError::TimestampMismatch {
            expected: expected_timestamp,
            got: header_data.timestamp,
        });
    }

    Ok(())
}

fn validate_signature<T: TreeHash>(
    chain: Chain,
    expected_relay_pubkey: &BlsPublicKey,
    received_relay_pubkey: &BlsPublicKey,
    message: &T,
    signature: &BlsSignature,
) -> Result<(), ValidationError> {
    if expected_relay_pubkey != received_relay_pubkey {
        return Err(ValidationError::PubkeyMismatch {
            expected: Box::new(expected_relay_pubkey.clone()),
            got: Box::new(received_relay_pubkey.clone()),
        });
    }

    if !verify_signed_message(
        chain,
        received_relay_pubkey,
        &message,
        signature,
        None,
        &B32::from(APPLICATION_BUILDER_DOMAIN),
    ) {
        return Err(ValidationError::Sigverify);
    }

    Ok(())
}

fn extra_validation(
    parent_block: &Block,
    signed_header: &GetHeaderResponse,
) -> Result<(), ValidationError> {
    if signed_header.block_number() != parent_block.header.number + 1 {
        return Err(ValidationError::BlockNumberMismatch {
            parent: parent_block.header.number,
            header: signed_header.block_number(),
        });
    }

    if !check_gas_limit(signed_header.gas_limit(), parent_block.header.gas_limit) {
        return Err(ValidationError::GasLimit {
            parent: parent_block.header.gas_limit,
            header: signed_header.gas_limit(),
        });
    };

    Ok(())
}

#[cfg(test)]
mod tests {
    use alloy::primitives::{B256, U256};
    use cb_common::{
        pbs::{EMPTY_TX_ROOT_HASH, error::ValidationError},
        signature::sign_builder_message,
        types::{BlsSecretKey, Chain},
        utils::{TestRandomSeed, timestamp_of_slot_start_sec},
    };

    use super::{validate_header_data, *};

    #[test]
    fn test_validate_header() {
        let slot = 5;
        let parent_hash = B256::from_slice(&[1; 32]);
        let chain = Chain::Holesky;
        let min_bid = U256::from(10);

        let mut mock_header_data = HeaderData {
            block_hash: B256::default(),
            parent_hash: B256::default(),
            tx_root: EMPTY_TX_ROOT_HASH,
            value: U256::default(),
            timestamp: 0,
        };

        assert_eq!(
            validate_header_data(&mock_header_data, chain, parent_hash, min_bid, slot,),
            Err(ValidationError::EmptyBlockhash)
        );

        mock_header_data.block_hash.0[1] = 1;

        assert_eq!(
            validate_header_data(&mock_header_data, chain, parent_hash, min_bid, slot,),
            Err(ValidationError::ParentHashMismatch {
                expected: parent_hash,
                got: B256::default()
            })
        );

        mock_header_data.parent_hash = parent_hash;

        assert_eq!(
            validate_header_data(&mock_header_data, chain, parent_hash, min_bid, slot,),
            Err(ValidationError::EmptyTxRoot)
        );

        mock_header_data.tx_root = Default::default();

        assert_eq!(
            validate_header_data(&mock_header_data, chain, parent_hash, min_bid, slot,),
            Err(ValidationError::BidTooLow { min: min_bid, got: U256::ZERO })
        );

        mock_header_data.value = U256::from(11);

        let expected = timestamp_of_slot_start_sec(slot, chain);
        assert_eq!(
            validate_header_data(&mock_header_data, chain, parent_hash, min_bid, slot,),
            Err(ValidationError::TimestampMismatch { expected, got: 0 })
        );

        mock_header_data.timestamp = expected;

        assert!(validate_header_data(&mock_header_data, chain, parent_hash, min_bid, slot).is_ok());
    }

    #[test]
    fn test_validate_signature() {
        let secret_key = BlsSecretKey::test_random();
        let pubkey = secret_key.public_key();
        let wrong_pubkey = BlsPublicKey::test_random();
        let wrong_signature = BlsSignature::test_random();

        let message = B256::random();

        let signature = sign_builder_message(Chain::Holesky, &secret_key, &message);

        assert_eq!(
            validate_signature(Chain::Holesky, &wrong_pubkey, &pubkey, &message, &wrong_signature),
            Err(ValidationError::PubkeyMismatch {
                expected: Box::new(wrong_pubkey),
                got: Box::new(pubkey.clone())
            })
        );

        assert!(matches!(
            validate_signature(Chain::Holesky, &pubkey, &pubkey, &message, &wrong_signature),
            Err(ValidationError::Sigverify)
        ));

        assert!(validate_signature(Chain::Holesky, &pubkey, &pubkey, &message, &signature).is_ok());
    }
}<|MERGE_RESOLUTION|>--- conflicted
+++ resolved
@@ -4,11 +4,7 @@
 };
 
 use alloy::{
-<<<<<<< HEAD
-    primitives::{aliases::B32, utils::format_ether, B256, U256},
-=======
-    primitives::{B256, U256, utils::format_ether},
->>>>>>> 079f6c67
+    primitives::{B256, U256, aliases::B32, utils::format_ether},
     providers::Provider,
     rpc::types::Block,
 };
