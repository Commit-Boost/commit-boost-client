use std::{
    collections::HashSet,
    time::{Duration, Instant},
};

use alloy::rpc::types::beacon::relay::ValidatorRegistration;
use axum::http::{HeaderMap, HeaderValue};
use cb_common::{
    pbs::{error::PbsError, RelayClient, HEADER_START_TIME_UNIX_MS},
    utils::{get_user_agent_with_version, utcnow_ms},
};
use eyre::bail;
use futures::future::{join_all, select_all};
use reqwest::header::USER_AGENT;
use tracing::{debug, error, info, Instrument};
use url::Url;

use crate::{
    constants::{MAX_SIZE_DEFAULT, REGISTER_VALIDATOR_ENDPOINT_TAG, TIMEOUT_ERROR_CODE_STR},
    metrics::{RELAY_LATENCY, RELAY_STATUS_CODE},
    state::{BuilderApiState, PbsState},
    utils::read_chunked_body_with_max,
};

/// Implements https://ethereum.github.io/builder-specs/#/Builder/registerValidator
/// Returns 200 if at least one relay returns 200, else 503
pub async fn register_validator<S: BuilderApiState>(
    registrations: Vec<ValidatorRegistration>,
    req_headers: HeaderMap,
    state: PbsState<S>,
) -> eyre::Result<()> {
    // prepare headers
    let mut send_headers = HeaderMap::new();
    send_headers
        .insert(HEADER_START_TIME_UNIX_MS, HeaderValue::from_str(&utcnow_ms().to_string())?);
    send_headers.insert(USER_AGENT, get_user_agent_with_version(&req_headers)?);

    let num_validators = registrations
        .iter()
        .map(|registration| registration.message.pubkey)
        .collect::<HashSet<_>>()
        .len();

    let relays = state.all_relays().to_vec();
    let mut handles = Vec::with_capacity(relays.len());
<<<<<<< HEAD
    let start_register = Instant::now();

    for relay in relays {
        handles.push(tokio::spawn(
            send_register_validator_with_timeout(
                registrations.clone(),
                relay,
                send_headers.clone(),
                state.pbs_config().timeout_register_validator_ms,
            )
            .in_current_span(),
        ));
=======
    for relay in relays.clone() {
        if let Some(batch_size) = relay.config.validator_registration_batch_size {
            for batch in registrations.chunks(batch_size) {
                handles.push(tokio::spawn(
                    send_register_validator_with_timeout(
                        batch.to_vec(),
                        relay.clone(),
                        send_headers.clone(),
                        state.pbs_config().timeout_register_validator_ms,
                    )
                    .in_current_span(),
                ));
            }
        } else {
            handles.push(tokio::spawn(
                send_register_validator_with_timeout(
                    registrations.clone(),
                    relay.clone(),
                    send_headers.clone(),
                    state.pbs_config().timeout_register_validator_ms,
                )
                .in_current_span(),
            ));
        }
>>>>>>> 2dc01d16
    }

    if state.pbs_config().wait_all_registrations {
        // wait for all relays registrations to complete
        let results = join_all(handles).await;
        let total_time = start_register.elapsed();

        let successful_responses = results.iter().flatten().filter(|res| res.is_ok()).count();
        if successful_responses > 0 {
            info!(
                num_relays = successful_responses,
                num_registrations = num_validators,
                total_time = ?total_time,
                "all relay registrations finished"
            );
            Ok(())
        } else {
            bail!("No relay passed register_validator successfully")
        }
    } else {
        // return once first completes, others proceed in background
        let mut one_success = false;
        while !one_success && !handles.is_empty() {
            let (result, _, remaining) = select_all(handles).await;

            one_success = result.is_ok_and(|res| res.is_ok());
            handles = remaining;
        }

        if one_success {
            // wait for the rest in background and log results
            tokio::spawn(
                async move {
                    let results = join_all(handles).await;
                    let total_time = start_register.elapsed();

                    // successful + 1 since we had one success above
                    let successful_responses =
                        1 + results.iter().flatten().filter(|res| res.is_ok()).count();
                    info!(
                        num_relays = successful_responses,
                        num_registrations = num_validators,
                        total_time = ?total_time,
                        "all relay registrations finished"
                    );
                }
                .in_current_span(),
            );
            Ok(())
        } else {
            bail!("No relay passed register_validator successfully")
        }
    }
}

/// Register validator to relay, retry connection errors until the
/// given timeout has passed
async fn send_register_validator_with_timeout(
    registrations: Vec<ValidatorRegistration>,
    relay: RelayClient,
    headers: HeaderMap,
    timeout_ms: u64,
) -> Result<(), PbsError> {
    let url = relay.register_validator_url()?;
    let mut remaining_timeout_ms = timeout_ms;
    let mut retry = 0;
    let mut backoff = Duration::from_millis(250);

    loop {
        let start_request = Instant::now();
        match send_register_validator(
            url.clone(),
            &registrations,
            &relay,
            headers.clone(),
            remaining_timeout_ms,
            retry,
        )
        .await
        {
            Ok(_) => return Ok(()),

            Err(err) if err.should_retry() => {
                tokio::time::sleep(backoff).await;
                backoff += Duration::from_millis(250);

                remaining_timeout_ms =
                    timeout_ms.saturating_sub(start_request.elapsed().as_millis() as u64);

                if remaining_timeout_ms == 0 {
                    return Err(err);
                }
            }

            Err(err) => return Err(err),
        };

        retry += 1;
    }
}

#[tracing::instrument(skip_all, name = "handler", fields(relay_id = relay.id.as_ref(), retry = retry))]
async fn send_register_validator(
    url: Url,
    registrations: &[ValidatorRegistration],
    relay: &RelayClient,
    headers: HeaderMap,
    timeout_ms: u64,
    retry: u32,
) -> Result<(), PbsError> {
    let start_request = Instant::now();
    let res = match relay
        .client
        .post(url)
        .timeout(Duration::from_millis(timeout_ms))
        .headers(headers)
        .json(&registrations)
        .send()
        .await
    {
        Ok(res) => res,
        Err(err) => {
            RELAY_STATUS_CODE
                .with_label_values(&[
                    TIMEOUT_ERROR_CODE_STR,
                    REGISTER_VALIDATOR_ENDPOINT_TAG,
                    &relay.id,
                ])
                .inc();
            return Err(err.into());
        }
    };
    let request_latency = start_request.elapsed();
    RELAY_LATENCY
        .with_label_values(&[REGISTER_VALIDATOR_ENDPOINT_TAG, &relay.id])
        .observe(request_latency.as_secs_f64());

    let code = res.status();
    RELAY_STATUS_CODE
        .with_label_values(&[code.as_str(), REGISTER_VALIDATOR_ENDPOINT_TAG, &relay.id])
        .inc();

    if !code.is_success() {
        let response_bytes = read_chunked_body_with_max(res, MAX_SIZE_DEFAULT).await?;
        let err = PbsError::RelayResponse {
            error_msg: String::from_utf8_lossy(&response_bytes).into_owned(),
            code: code.as_u16(),
        };

        // error here since we check if any success above
        error!(%err, "failed registration");
        return Err(err);
    };

    debug!(?code, latency = ?request_latency, "registration successful");

    Ok(())
}<|MERGE_RESOLUTION|>--- conflicted
+++ resolved
@@ -43,20 +43,8 @@
 
     let relays = state.all_relays().to_vec();
     let mut handles = Vec::with_capacity(relays.len());
-<<<<<<< HEAD
     let start_register = Instant::now();
 
-    for relay in relays {
-        handles.push(tokio::spawn(
-            send_register_validator_with_timeout(
-                registrations.clone(),
-                relay,
-                send_headers.clone(),
-                state.pbs_config().timeout_register_validator_ms,
-            )
-            .in_current_span(),
-        ));
-=======
     for relay in relays.clone() {
         if let Some(batch_size) = relay.config.validator_registration_batch_size {
             for batch in registrations.chunks(batch_size) {
@@ -81,7 +69,6 @@
                 .in_current_span(),
             ));
         }
->>>>>>> 2dc01d16
     }
 
     if state.pbs_config().wait_all_registrations {
