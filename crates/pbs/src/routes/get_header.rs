use alloy::primitives::utils::format_ether;
use axum::{
    extract::{Path, State},
    http::{HeaderMap, HeaderValue},
    response::IntoResponse,
};
use cb_common::{
<<<<<<< HEAD
    pbs::{GetHeaderParams, VersionedResponse},
    utils::{
        CONSENSUS_VERSION_HEADER, EncodingType, get_accept_type, get_user_agent, ms_into_slot,
    },
=======
    pbs::{GetHeaderInfo, GetHeaderParams},
    utils::{get_user_agent, ms_into_slot},
>>>>>>> b9201cee
};
use reqwest::{StatusCode, header::CONTENT_TYPE};
use ssz::Encode;
use tracing::{error, info};

use crate::{
    api::BuilderApi,
    constants::GET_HEADER_ENDPOINT_TAG,
    error::PbsClientError,
    metrics::BEACON_NODE_STATUS,
    state::{BuilderApiState, PbsStateGuard},
};

pub async fn handle_get_header<S: BuilderApiState, A: BuilderApi<S>>(
    State(state): State<PbsStateGuard<S>>,
    req_headers: HeaderMap,
    Path(params): Path<GetHeaderParams>,
) -> Result<impl IntoResponse, PbsClientError> {
    tracing::Span::current().record("slot", params.slot);
    tracing::Span::current().record("parent_hash", tracing::field::debug(params.parent_hash));
    tracing::Span::current().record("validator", tracing::field::debug(&params.pubkey));

    let state = state.read().clone();

    let ua = get_user_agent(&req_headers);
    let ms_into_slot = ms_into_slot(params.slot, state.config.chain);
    let accept_type = get_accept_type(&req_headers).map_err(|e| {
        error!(%e, "error parsing accept header");
        PbsClientError::DecodeError(format!("error parsing accept header: {e}"))
    });
    if let Err(e) = accept_type {
        return Ok((StatusCode::BAD_REQUEST, e).into_response());
    }
    let accept_type = accept_type.unwrap();

    info!(ua, ms_into_slot, "new request");

    match A::get_header(params, req_headers, state.clone()).await {
        Ok(res) => {
            if let Some(max_bid) = res {
<<<<<<< HEAD
                info!(value_eth = format_ether(max_bid.value()), block_hash =% max_bid.block_hash(), "received header");
=======
                info!(value_eth = format_ether(*max_bid.data.message.value()), block_hash =% max_bid.block_hash(), "received header");

>>>>>>> b9201cee
                BEACON_NODE_STATUS.with_label_values(&["200", GET_HEADER_ENDPOINT_TAG]).inc();
                let response = match accept_type {
                    EncodingType::Ssz => {
                        let mut res = match &max_bid {
                            VersionedResponse::Electra(max_bid) => {
                                (StatusCode::OK, max_bid.as_ssz_bytes()).into_response()
                            }
                        };
                        let Ok(consensus_version_header) = HeaderValue::from_str(max_bid.version())
                        else {
                            info!("sending response as JSON");
                            return Ok((StatusCode::OK, axum::Json(max_bid)).into_response());
                        };
                        let Ok(content_type_header) =
                            HeaderValue::from_str(&format!("{}", EncodingType::Ssz))
                        else {
                            info!("sending response as JSON");
                            return Ok((StatusCode::OK, axum::Json(max_bid)).into_response());
                        };
                        res.headers_mut()
                            .insert(CONSENSUS_VERSION_HEADER, consensus_version_header);
                        res.headers_mut().insert(CONTENT_TYPE, content_type_header);
                        info!("sending response as SSZ");
                        res
                    }
                    EncodingType::Json => (StatusCode::OK, axum::Json(max_bid)).into_response(),
                };
                Ok(response)
            } else {
                // spec: return 204 if request is valid but no bid available
                info!("no header available for slot");

                BEACON_NODE_STATUS.with_label_values(&["204", GET_HEADER_ENDPOINT_TAG]).inc();
                Ok(StatusCode::NO_CONTENT.into_response())
            }
        }
        Err(err) => {
            error!(%err, "no header available from relays");

            let err = PbsClientError::NoPayload;
            BEACON_NODE_STATUS
                .with_label_values(&[err.status_code().as_str(), GET_HEADER_ENDPOINT_TAG])
                .inc();
            Err(err)
        }
    }
}<|MERGE_RESOLUTION|>--- conflicted
+++ resolved
@@ -5,15 +5,10 @@
     response::IntoResponse,
 };
 use cb_common::{
-<<<<<<< HEAD
-    pbs::{GetHeaderParams, VersionedResponse},
+    pbs::{GetHeaderInfo, GetHeaderParams},
     utils::{
         CONSENSUS_VERSION_HEADER, EncodingType, get_accept_type, get_user_agent, ms_into_slot,
     },
-=======
-    pbs::{GetHeaderInfo, GetHeaderParams},
-    utils::{get_user_agent, ms_into_slot},
->>>>>>> b9201cee
 };
 use reqwest::{StatusCode, header::CONTENT_TYPE};
 use ssz::Encode;
@@ -54,21 +49,14 @@
     match A::get_header(params, req_headers, state.clone()).await {
         Ok(res) => {
             if let Some(max_bid) = res {
-<<<<<<< HEAD
-                info!(value_eth = format_ether(max_bid.value()), block_hash =% max_bid.block_hash(), "received header");
-=======
                 info!(value_eth = format_ether(*max_bid.data.message.value()), block_hash =% max_bid.block_hash(), "received header");
 
->>>>>>> b9201cee
                 BEACON_NODE_STATUS.with_label_values(&["200", GET_HEADER_ENDPOINT_TAG]).inc();
                 let response = match accept_type {
                     EncodingType::Ssz => {
-                        let mut res = match &max_bid {
-                            VersionedResponse::Electra(max_bid) => {
-                                (StatusCode::OK, max_bid.as_ssz_bytes()).into_response()
-                            }
-                        };
-                        let Ok(consensus_version_header) = HeaderValue::from_str(max_bid.version())
+                        let mut res = max_bid.data.as_ssz_bytes().into_response();
+                        let Ok(consensus_version_header) =
+                            HeaderValue::from_str(&max_bid.version.to_string())
                         else {
                             info!("sending response as JSON");
                             return Ok((StatusCode::OK, axum::Json(max_bid)).into_response());
