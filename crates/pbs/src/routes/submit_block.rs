--- conflicted
+++ resolved
@@ -67,11 +67,7 @@
 
     info!(ua, ms_into_slot = now.saturating_sub(slot_start_ms), "new request");
 
-<<<<<<< HEAD
-    match A::submit_block(signed_blinded_block, req_headers, state, &api_version).await {
-=======
     match A::submit_block(signed_blinded_block, req_headers, state, api_version).await {
->>>>>>> 3ad487b6
         Ok(res) => match res {
             Some(block_response) => {
                 trace!(?block_response);
