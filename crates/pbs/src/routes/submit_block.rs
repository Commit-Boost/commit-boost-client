use axum::{
    Json,
    extract::State,
    http::{HeaderMap, HeaderValue},
    response::IntoResponse,
};
use cb_common::{
<<<<<<< HEAD
    pbs::{BuilderApiVersion, SignedBlindedBeaconBlock, VersionedResponse},
    utils::{
        CONSENSUS_VERSION_HEADER, EncodingType, RawRequest, deserialize_body, get_accept_type,
        get_user_agent, timestamp_of_slot_start_millis, utcnow_ms,
    },
=======
    pbs::{BuilderApiVersion, GetPayloadInfo, SignedBlindedBeaconBlock},
    utils::{get_user_agent, timestamp_of_slot_start_millis, utcnow_ms},
>>>>>>> b9201cee
};
use reqwest::{StatusCode, header::CONTENT_TYPE};
use ssz::Encode;
use tracing::{error, info, trace};

use crate::{
    api::BuilderApi,
    constants::SUBMIT_BLINDED_BLOCK_ENDPOINT_TAG,
    error::PbsClientError,
    metrics::BEACON_NODE_STATUS,
    state::{BuilderApiState, PbsStateGuard},
};

pub async fn handle_submit_block_v1<S: BuilderApiState, A: BuilderApi<S>>(
    state: State<PbsStateGuard<S>>,
    req_headers: HeaderMap,
    raw_request: RawRequest,
) -> Result<impl IntoResponse, PbsClientError> {
    handle_submit_block_impl::<S, A>(state, req_headers, raw_request, BuilderApiVersion::V1).await
}

pub async fn handle_submit_block_v2<S: BuilderApiState, A: BuilderApi<S>>(
    state: State<PbsStateGuard<S>>,
    req_headers: HeaderMap,
    raw_request: RawRequest,
) -> Result<impl IntoResponse, PbsClientError> {
    handle_submit_block_impl::<S, A>(state, req_headers, raw_request, BuilderApiVersion::V2).await
}

async fn handle_submit_block_impl<S: BuilderApiState, A: BuilderApi<S>>(
    State(state): State<PbsStateGuard<S>>,
    req_headers: HeaderMap,
    raw_request: RawRequest,
    api_version: BuilderApiVersion,
) -> Result<impl IntoResponse, PbsClientError> {
<<<<<<< HEAD
    let signed_blinded_block =
        deserialize_body::<SignedBlindedBeaconBlock>(&req_headers, raw_request.body_bytes)
            .await
            .map_err(|e| {
                error!(%e, "failed to deserialize signed blinded block");
                PbsClientError::DecodeError(format!("failed to deserialize body: {e}"))
            })?;
    tracing::Span::current().record("slot", signed_blinded_block.slot());
=======
    tracing::Span::current().record("slot", signed_blinded_block.slot().as_u64() as i64);
>>>>>>> b9201cee
    tracing::Span::current()
        .record("block_hash", tracing::field::debug(signed_blinded_block.block_hash()));
    tracing::Span::current().record("block_number", signed_blinded_block.block_number());
    tracing::Span::current()
        .record("parent_hash", tracing::field::debug(signed_blinded_block.parent_hash()));

    let state = state.read().clone();

    let now = utcnow_ms();
    let slot = signed_blinded_block.slot();
    let block_hash = signed_blinded_block.block_hash();
    let slot_start_ms = timestamp_of_slot_start_millis(slot.into(), state.config.chain);
    let ua = get_user_agent(&req_headers);
    let response_type = get_accept_type(&req_headers).map_err(|e| {
        error!(%e, "error parsing accept header");
        PbsClientError::DecodeError(format!("error parsing accept header: {e}"))
    });
    if let Err(e) = response_type {
        return Ok((StatusCode::BAD_REQUEST, e.into_response()));
    }
    let response_type = response_type.unwrap();

    info!(ua, ms_into_slot = now.saturating_sub(slot_start_ms), "new request");

    match A::submit_block(signed_blinded_block, req_headers, state.clone(), &api_version).await {
        Ok(res) => match res {
            Some(payload_and_blobs) => {
                trace!(?payload_and_blobs);
                info!("received unblinded block (v1)");

                BEACON_NODE_STATUS
                    .with_label_values(&["200", SUBMIT_BLINDED_BLOCK_ENDPOINT_TAG])
                    .inc();
                let response = match response_type {
                    EncodingType::Json => {
                        info!("sending response as JSON");
                        Json(payload_and_blobs).into_response()
                    }
                    EncodingType::Ssz => {
                        let mut response = match &payload_and_blobs {
                            VersionedResponse::Electra(payload_and_blobs) => {
                                payload_and_blobs.as_ssz_bytes().into_response()
                            }
                        };
                        let Ok(consensus_version_header) =
                            HeaderValue::from_str(payload_and_blobs.version())
                        else {
                            info!("sending response as JSON");
                            return Ok((
                                StatusCode::OK,
                                axum::Json(payload_and_blobs).into_response(),
                            ));
                        };
                        let Ok(content_type_header) =
                            HeaderValue::from_str(&EncodingType::Ssz.to_string())
                        else {
                            info!("sending response as JSON");
                            return Ok((
                                StatusCode::OK,
                                axum::Json(payload_and_blobs).into_response(),
                            ));
                        };
                        response
                            .headers_mut()
                            .insert(CONSENSUS_VERSION_HEADER, consensus_version_header);
                        response.headers_mut().insert(CONTENT_TYPE, content_type_header);
                        info!("sending response as SSZ");
                        response
                    }
                };

                Ok((StatusCode::OK, response))
            }
            None => {
                info!("received unblinded block (v2)");

                // Note: this doesn't provide consensus_version_header because it doesn't pass
                // the body through, and there's no content-type header since the body is empty.
                BEACON_NODE_STATUS
                    .with_label_values(&["202", SUBMIT_BLINDED_BLOCK_ENDPOINT_TAG])
                    .inc();
                Ok((StatusCode::ACCEPTED, "".into_response()))
            }
        },

        Err(err) => {
            error!(%err, %block_hash, "CRITICAL: no payload received from relays. Check previous logs or use the Relay Data API");

            let err = PbsClientError::NoPayload;
            BEACON_NODE_STATUS
                .with_label_values(&[err.status_code().as_str(), SUBMIT_BLINDED_BLOCK_ENDPOINT_TAG])
                .inc();
            Err(err)
        }
    }
}<|MERGE_RESOLUTION|>--- conflicted
+++ resolved
@@ -5,16 +5,11 @@
     response::IntoResponse,
 };
 use cb_common::{
-<<<<<<< HEAD
-    pbs::{BuilderApiVersion, SignedBlindedBeaconBlock, VersionedResponse},
+    pbs::{BuilderApiVersion, GetPayloadInfo},
     utils::{
         CONSENSUS_VERSION_HEADER, EncodingType, RawRequest, deserialize_body, get_accept_type,
         get_user_agent, timestamp_of_slot_start_millis, utcnow_ms,
     },
-=======
-    pbs::{BuilderApiVersion, GetPayloadInfo, SignedBlindedBeaconBlock},
-    utils::{get_user_agent, timestamp_of_slot_start_millis, utcnow_ms},
->>>>>>> b9201cee
 };
 use reqwest::{StatusCode, header::CONTENT_TYPE};
 use ssz::Encode;
@@ -50,18 +45,12 @@
     raw_request: RawRequest,
     api_version: BuilderApiVersion,
 ) -> Result<impl IntoResponse, PbsClientError> {
-<<<<<<< HEAD
     let signed_blinded_block =
-        deserialize_body::<SignedBlindedBeaconBlock>(&req_headers, raw_request.body_bytes)
-            .await
-            .map_err(|e| {
-                error!(%e, "failed to deserialize signed blinded block");
-                PbsClientError::DecodeError(format!("failed to deserialize body: {e}"))
-            })?;
-    tracing::Span::current().record("slot", signed_blinded_block.slot());
-=======
+        deserialize_body(&req_headers, raw_request.body_bytes).await.map_err(|e| {
+            error!(%e, "failed to deserialize signed blinded block");
+            PbsClientError::DecodeError(format!("failed to deserialize body: {e}"))
+        })?;
     tracing::Span::current().record("slot", signed_blinded_block.slot().as_u64() as i64);
->>>>>>> b9201cee
     tracing::Span::current()
         .record("block_hash", tracing::field::debug(signed_blinded_block.block_hash()));
     tracing::Span::current().record("block_number", signed_blinded_block.block_number());
@@ -101,13 +90,9 @@
                         Json(payload_and_blobs).into_response()
                     }
                     EncodingType::Ssz => {
-                        let mut response = match &payload_and_blobs {
-                            VersionedResponse::Electra(payload_and_blobs) => {
-                                payload_and_blobs.as_ssz_bytes().into_response()
-                            }
-                        };
+                        let mut response = payload_and_blobs.data.as_ssz_bytes().into_response();
                         let Ok(consensus_version_header) =
-                            HeaderValue::from_str(payload_and_blobs.version())
+                            HeaderValue::from_str(&payload_and_blobs.version.to_string())
                         else {
                             info!("sending response as JSON");
                             return Ok((
