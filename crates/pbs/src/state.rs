--- conflicted
+++ resolved
@@ -2,12 +2,8 @@
 
 use cb_common::{
     config::{PbsConfig, PbsModuleConfig},
-<<<<<<< HEAD
-    pbs::{BlsPublicKey, RelayClient},
-=======
-    pbs::{BuilderEvent, RelayClient},
+    pbs::RelayClient,
     types::BlsPublicKey,
->>>>>>> 527e63b1
 };
 use parking_lot::RwLock;
 
