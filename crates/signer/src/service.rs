use std::{
    collections::HashMap,
    net::{IpAddr, SocketAddr},
    sync::Arc,
    time::{Duration, Instant},
};

use alloy::{primitives::Address, rpc::types::beacon::BlsPublicKey};
use axum::{
    extract::{ConnectInfo, Request, State},
    http::StatusCode,
    middleware::{self, Next},
    response::{IntoResponse, Response},
    routing::{get, post},
    Extension, Json,
};
use axum_extra::TypedHeader;
use cb_common::{
    commit::{
        constants::{
<<<<<<< HEAD
            GENERATE_PROXY_KEY_PATH, GET_PUBKEYS_PATH, RELOAD_PATH, REQUEST_SIGNATURE_BLS_PATH,
            REQUEST_SIGNATURE_PROXY_BLS_PATH, REQUEST_SIGNATURE_PROXY_ECDSA_PATH, STATUS_PATH,
        },
        request::{
            EncryptionScheme, GenerateProxyRequest, GetPubkeysResponse, SignConsensusRequest,
            SignProxyRequest,
=======
            GENERATE_PROXY_KEY_PATH, GET_PUBKEYS_PATH, RELOAD_PATH, REQUEST_SIGNATURE_PATH,
            REVOKE_MODULE_PATH, STATUS_PATH,
        },
        request::{
            EncryptionScheme, GenerateProxyRequest, GetPubkeysResponse, ReloadRequest,
            RevokeModuleRequest, SignConsensusRequest, SignProxyRequest, SignRequest,
>>>>>>> 50b7ce86
        },
    },
    config::{ModuleSigningConfig, StartSignerConfig},
    constants::{COMMIT_BOOST_COMMIT, COMMIT_BOOST_VERSION},
    types::{Chain, Jwt, ModuleId},
    utils::{decode_jwt, validate_admin_jwt, validate_jwt},
};
use cb_metrics::provider::MetricsProvider;
use eyre::Context;
use headers::{authorization::Bearer, Authorization};
use parking_lot::RwLock as ParkingRwLock;
use tokio::{net::TcpListener, sync::RwLock};
use tracing::{debug, error, info, warn};
use uuid::Uuid;

use crate::{
    error::SignerModuleError,
    manager::{dirk::DirkManager, local::LocalSigningManager, SigningManager},
    metrics::{uri_to_tag, SIGNER_METRICS_REGISTRY, SIGNER_STATUS},
};

/// Implements the Signer API and provides a service for signing requests
pub struct SigningService;

// Tracker for a peer's JWT failures
struct JwtAuthFailureInfo {
    // Number of auth failures since the first failure was tracked
    failure_count: u32,

    // Time of the last auth failure
    last_failure: Instant,
}

#[derive(Clone)]
struct SigningState {
    /// Manager handling different signing methods
    manager: Arc<RwLock<SigningManager>>,

    /// Map of modules ids to JWT configurations. This also acts as registry of
    /// all modules running
    jwts: Arc<ParkingRwLock<HashMap<ModuleId, ModuleSigningConfig>>>,

    /// Secret for the admin JWT
    admin_secret: Arc<ParkingRwLock<String>>,

    /// Map of JWT failures per peer
    jwt_auth_failures: Arc<ParkingRwLock<HashMap<IpAddr, JwtAuthFailureInfo>>>,

    // JWT auth failure settings
    jwt_auth_fail_limit: u32,
    jwt_auth_fail_timeout: Duration,
}

impl SigningService {
    pub async fn run(config: StartSignerConfig) -> eyre::Result<()> {
        if config.mod_signing_configs.is_empty() {
            warn!("Signing service was started but no module is registered. Exiting");
            return Ok(());
        }

        let module_ids: Vec<String> =
            config.mod_signing_configs.keys().cloned().map(Into::into).collect();

        let state = SigningState {
            manager: Arc::new(RwLock::new(start_manager(config.clone()).await?)),
            jwts: Arc::new(ParkingRwLock::new(config.mod_signing_configs)),
            admin_secret: Arc::new(ParkingRwLock::new(config.admin_secret)),
            jwt_auth_failures: Arc::new(ParkingRwLock::new(HashMap::new())),
            jwt_auth_fail_limit: config.jwt_auth_fail_limit,
            jwt_auth_fail_timeout: Duration::from_secs(config.jwt_auth_fail_timeout_seconds as u64),
        };

        // Get the signer counts
        let loaded_consensus: usize;
        let loaded_proxies: usize;
        {
            let manager = state.manager.read().await;
            loaded_consensus = manager.available_consensus_signers();
            loaded_proxies = manager.available_proxy_signers();
        }

        info!(
            version = COMMIT_BOOST_VERSION,
            commit_hash = COMMIT_BOOST_COMMIT,
            modules =? module_ids,
            endpoint =? config.endpoint,
            loaded_consensus,
            loaded_proxies,
            jwt_auth_fail_limit =? state.jwt_auth_fail_limit,
            jwt_auth_fail_timeout =? state.jwt_auth_fail_timeout,
            "Starting signing service"
        );

        SigningService::init_metrics(config.chain)?;

<<<<<<< HEAD
        let app = axum::Router::new()
            .route(REQUEST_SIGNATURE_BLS_PATH, post(handle_request_signature_bls))
            .route(REQUEST_SIGNATURE_PROXY_BLS_PATH, post(handle_request_signature_proxy_bls))
            .route(REQUEST_SIGNATURE_PROXY_ECDSA_PATH, post(handle_request_signature_proxy_ecdsa))
=======
        let signer_app = axum::Router::new()
            .route(REQUEST_SIGNATURE_PATH, post(handle_request_signature))
>>>>>>> 50b7ce86
            .route(GET_PUBKEYS_PATH, get(handle_get_pubkeys))
            .route(GENERATE_PROXY_KEY_PATH, post(handle_generate_proxy))
            .route_layer(middleware::from_fn_with_state(state.clone(), jwt_auth))
            .with_state(state.clone())
            .route_layer(middleware::from_fn(log_request));

        let admin_app = axum::Router::new()
            .route(RELOAD_PATH, post(handle_reload))
            .route(REVOKE_MODULE_PATH, post(handle_revoke_module))
            .route_layer(middleware::from_fn_with_state(state.clone(), admin_auth))
            .with_state(state.clone())
            .route_layer(middleware::from_fn(log_request))
            .route(STATUS_PATH, get(handle_status));

        let listener = TcpListener::bind(config.endpoint).await?;

        axum::serve(
            listener,
            signer_app.merge(admin_app).into_make_service_with_connect_info::<SocketAddr>(),
        )
        .await
        .wrap_err("signer server exited")
    }

    fn init_metrics(network: Chain) -> eyre::Result<()> {
        MetricsProvider::load_and_run(network, SIGNER_METRICS_REGISTRY.clone())
    }
}

/// Authentication middleware layer
async fn jwt_auth(
    State(state): State<SigningState>,
    TypedHeader(auth): TypedHeader<Authorization<Bearer>>,
    addr: ConnectInfo<SocketAddr>,
    mut req: Request,
    next: Next,
) -> Result<Response, SignerModuleError> {
    // Check if the request needs to be rate limited
    let client_ip = addr.ip();
    check_jwt_rate_limit(&state, &client_ip)?;

    // Process JWT authorization
    match check_jwt_auth(&auth, &state) {
        Ok(module_id) => {
            req.extensions_mut().insert(module_id);
            Ok(next.run(req).await)
        }
        Err(SignerModuleError::Unauthorized) => {
            let mut failures = state.jwt_auth_failures.write();
            let failure_info = failures
                .entry(client_ip)
                .or_insert(JwtAuthFailureInfo { failure_count: 0, last_failure: Instant::now() });
            failure_info.failure_count += 1;
            failure_info.last_failure = Instant::now();
            Err(SignerModuleError::Unauthorized)
        }
        Err(err) => Err(err),
    }
}

/// Checks if the incoming request needs to be rate limited due to previous JWT
/// authentication failures
fn check_jwt_rate_limit(state: &SigningState, client_ip: &IpAddr) -> Result<(), SignerModuleError> {
    let mut failures = state.jwt_auth_failures.write();

    // Ignore clients that don't have any failures
    if let Some(failure_info) = failures.get(client_ip) {
        // If the last failure was more than the timeout ago, remove this entry so it's
        // eligible again
        let elapsed = failure_info.last_failure.elapsed();
        if elapsed > state.jwt_auth_fail_timeout {
            debug!("Removing {client_ip} from JWT auth failure list");
            failures.remove(client_ip);
            return Ok(());
        }

        // If the failure threshold hasn't been met yet, don't rate limit
        if failure_info.failure_count < state.jwt_auth_fail_limit {
            debug!(
                "Client {client_ip} has {}/{} JWT auth failures, no rate limit applied",
                failure_info.failure_count, state.jwt_auth_fail_limit
            );
            return Ok(());
        }

        // Rate limit the request
        let remaining = state.jwt_auth_fail_timeout.saturating_sub(elapsed);
        warn!("Client {client_ip} is rate limited for {remaining:?} more seconds due to JWT auth failures");
        return Err(SignerModuleError::RateLimited(remaining.as_secs_f64()));
    }

    debug!("Client {client_ip} has no JWT auth failures, no rate limit applied");
    Ok(())
}

/// Checks if a request can successfully authenticate with the JWT secret
fn check_jwt_auth(
    auth: &Authorization<Bearer>,
    state: &SigningState,
) -> Result<ModuleId, SignerModuleError> {
    let jwt: Jwt = auth.token().to_string().into();

    // We first need to decode it to get the module id and then validate it
    // with the secret stored in the state
    let module_id = decode_jwt(jwt.clone()).map_err(|e| {
        error!("Unauthorized request. Invalid JWT: {e}");
        SignerModuleError::Unauthorized
    })?;

    let guard = state.jwts.read();
    let jwt_config = guard.get(&module_id).ok_or_else(|| {
        error!("Unauthorized request. Was the module started correctly?");
        SignerModuleError::Unauthorized
    })?;

    validate_jwt(jwt, &jwt_config.jwt_secret).map_err(|e| {
        error!("Unauthorized request. Invalid JWT: {e}");
        SignerModuleError::Unauthorized
    })?;
    Ok(module_id)
}

async fn admin_auth(
    State(state): State<SigningState>,
    TypedHeader(auth): TypedHeader<Authorization<Bearer>>,
    req: Request,
    next: Next,
) -> Result<Response, SignerModuleError> {
    let jwt: Jwt = auth.token().to_string().into();

    validate_admin_jwt(jwt, &state.admin_secret.read()).map_err(|e| {
        error!("Unauthorized request. Invalid JWT: {e}");
        SignerModuleError::Unauthorized
    })?;

    Ok(next.run(req).await)
}

/// Requests logging middleware layer
async fn log_request(req: Request, next: Next) -> Result<Response, SignerModuleError> {
    let url = &req.uri().clone();
    let response = next.run(req).await;
    SIGNER_STATUS.with_label_values(&[response.status().as_str(), uri_to_tag(url)]).inc();
    Ok(response)
}

/// Status endpoint for the Signer API
async fn handle_status() -> Result<impl IntoResponse, SignerModuleError> {
    Ok(StatusCode::OK)
}

/// Implements get_pubkeys from the Signer API
async fn handle_get_pubkeys(
    Extension(module_id): Extension<ModuleId>,
    State(state): State<SigningState>,
) -> Result<impl IntoResponse, SignerModuleError> {
    let req_id = Uuid::new_v4();

    debug!(event = "get_pubkeys", ?req_id, "New request");

    let keys = state
        .manager
        .read()
        .await
        .get_consensus_proxy_maps(&module_id)
        .map_err(|err| SignerModuleError::Internal(err.to_string()))?;

    let res = GetPubkeysResponse { keys };

    Ok((StatusCode::OK, Json(res)).into_response())
}

/// Validates a BLS key signature request and returns the signature
async fn handle_request_signature_bls(
    Extension(module_id): Extension<ModuleId>,
    State(state): State<SigningState>,
    Json(request): Json<SignConsensusRequest>,
) -> Result<impl IntoResponse, SignerModuleError> {
    let req_id = Uuid::new_v4();

    let Some(signing_id) = state.jwts.read().get(&module_id).map(|m| m.signing_id) else {
        error!(event = "request_signature", ?module_id, ?req_id, "Module signing ID not found");
        return Err(SignerModuleError::RequestError("Module signing ID not found".to_string()));
    };

    debug!(event = "request_signature", ?module_id, %request, ?req_id, "New request");

    let manager = state.manager.read().await;
    let res = match &*manager {
<<<<<<< HEAD
        SigningManager::Local(local_manager) => local_manager
            .sign_consensus(&request.pubkey, &request.object_root, Some(signing_id))
            .await
            .map(|sig| Json(sig).into_response()),
        SigningManager::Dirk(dirk_manager) => dirk_manager
            .request_consensus_signature(&request.pubkey, &request.object_root, Some(signing_id))
            .await
            .map(|sig| Json(sig).into_response()),
    };

    if let Err(err) = &res {
        error!(event = "request_signature", ?module_id, ?req_id, "{err}");
    }

    res
}

/// Validates a BLS key signature request using a proxy key and returns the
/// signature
async fn handle_request_signature_proxy_bls(
    Extension(module_id): Extension<ModuleId>,
    State(state): State<SigningState>,
    Json(request): Json<SignProxyRequest<BlsPublicKey>>,
) -> Result<impl IntoResponse, SignerModuleError> {
    let req_id = Uuid::new_v4();
    let signing_id = &state.jwts[&module_id].signing_id;
    debug!(event = "request_signature", ?module_id, %request, ?req_id, "New request");

    let manager = state.manager.read().await;
    let res = match &*manager {
        SigningManager::Local(local_manager) => local_manager
            .sign_proxy_bls(&request.proxy, &request.object_root, Some(signing_id))
            .await
            .map(|sig| Json(sig).into_response()),
        SigningManager::Dirk(dirk_manager) => dirk_manager
            .request_proxy_signature(&request.proxy, &request.object_root, Some(signing_id))
            .await
            .map(|sig| Json(sig).into_response()),
    };

    if let Err(err) = &res {
        error!(event = "request_signature", ?module_id, ?req_id, "{err}");
    }

    res
}

/// Validates an ECDSA key signature request using a proxy key and returns the
/// signature
async fn handle_request_signature_proxy_ecdsa(
    Extension(module_id): Extension<ModuleId>,
    State(state): State<SigningState>,
    Json(request): Json<SignProxyRequest<Address>>,
) -> Result<impl IntoResponse, SignerModuleError> {
    let req_id = Uuid::new_v4();
    let signing_id = &state.jwts[&module_id].signing_id;
    debug!(event = "request_signature", ?module_id, %request, ?req_id, "New request");

    let manager = state.manager.read().await;
    let res = match &*manager {
        SigningManager::Local(local_manager) => local_manager
            .sign_proxy_ecdsa(&request.proxy, &request.object_root, Some(signing_id))
            .await
            .map(|sig| Json(sig).into_response()),
        SigningManager::Dirk(_) => {
            error!(
                event = "request_signature",
                ?module_id,
                ?req_id,
                "ECDSA proxy sign request not supported with Dirk"
            );
            Err(SignerModuleError::DirkNotSupported)
        }
=======
        SigningManager::Local(local_manager) => match request {
            SignRequest::Consensus(SignConsensusRequest { ref object_root, ref pubkey }) => {
                local_manager
                    .sign_consensus(pubkey, object_root, Some(&signing_id))
                    .await
                    .map(|sig| Json(sig).into_response())
            }
            SignRequest::ProxyBls(SignProxyRequest { ref object_root, proxy: ref bls_key }) => {
                local_manager
                    .sign_proxy_bls(bls_key, object_root, Some(&signing_id))
                    .await
                    .map(|sig| Json(sig).into_response())
            }
            SignRequest::ProxyEcdsa(SignProxyRequest { ref object_root, proxy: ref ecdsa_key }) => {
                local_manager
                    .sign_proxy_ecdsa(ecdsa_key, object_root, Some(&signing_id))
                    .await
                    .map(|sig| Json(sig).into_response())
            }
        },
        SigningManager::Dirk(dirk_manager) => match request {
            SignRequest::Consensus(SignConsensusRequest { ref object_root, ref pubkey }) => {
                dirk_manager
                    .request_consensus_signature(pubkey, object_root, Some(&signing_id))
                    .await
                    .map(|sig| Json(sig).into_response())
            }
            SignRequest::ProxyBls(SignProxyRequest { ref object_root, proxy: ref bls_key }) => {
                dirk_manager
                    .request_proxy_signature(bls_key, object_root, Some(&signing_id))
                    .await
                    .map(|sig| Json(sig).into_response())
            }
            SignRequest::ProxyEcdsa(_) => {
                error!(
                    event = "request_signature",
                    ?module_id,
                    ?req_id,
                    "ECDSA proxy sign request not supported with Dirk"
                );
                Err(SignerModuleError::DirkNotSupported)
            }
        },
>>>>>>> 50b7ce86
    };

    if let Err(err) = &res {
        error!(event = "request_signature", ?module_id, ?req_id, "{err}");
    }

    res
}

async fn handle_generate_proxy(
    Extension(module_id): Extension<ModuleId>,
    State(state): State<SigningState>,
    Json(request): Json<GenerateProxyRequest>,
) -> Result<impl IntoResponse, SignerModuleError> {
    let req_id = Uuid::new_v4();

    debug!(event = "generate_proxy", ?module_id, scheme=?request.scheme, pubkey=%request.consensus_pubkey, ?req_id, "New request");

    let mut manager = state.manager.write().await;
    let res = match &mut *manager {
        SigningManager::Local(local_manager) => match request.scheme {
            EncryptionScheme::Bls => local_manager
                .create_proxy_bls(module_id.clone(), request.consensus_pubkey)
                .await
                .map(|proxy_delegation| Json(proxy_delegation).into_response()),
            EncryptionScheme::Ecdsa => local_manager
                .create_proxy_ecdsa(module_id.clone(), request.consensus_pubkey)
                .await
                .map(|proxy_delegation| Json(proxy_delegation).into_response()),
        },
        SigningManager::Dirk(dirk_manager) => match request.scheme {
            EncryptionScheme::Bls => dirk_manager
                .generate_proxy_key(&module_id, request.consensus_pubkey)
                .await
                .map(|proxy_delegation| Json(proxy_delegation).into_response()),
            EncryptionScheme::Ecdsa => {
                error!("ECDSA proxy generation not supported with Dirk");
                Err(SignerModuleError::DirkNotSupported)
            }
        },
    };

    if let Err(err) = &res {
        error!(event = "generate_proxy", module_id=?module_id, ?req_id, "{err}");
    }

    res
}

async fn handle_reload(
    State(mut state): State<SigningState>,
    Json(request): Json<ReloadRequest>,
) -> Result<impl IntoResponse, SignerModuleError> {
    let req_id = Uuid::new_v4();

    debug!(event = "reload", ?req_id, "New request");

    let config = match StartSignerConfig::load_from_env() {
        Ok(config) => config,
        Err(err) => {
            error!(event = "reload", ?req_id, error = ?err, "Failed to reload config");
            return Err(SignerModuleError::Internal("failed to reload config".to_string()));
        }
    };

    if let Some(jwt_secrets) = request.jwt_secrets {
        let mut jwt_configs = state.jwts.write();
        let mut new_configs = HashMap::new();
        for (module_id, jwt_secret) in jwt_secrets {
            let signing_id = jwt_configs.get(&module_id).map(|cfg| cfg.signing_id);
            if signing_id.is_none() {
                let error_message = format!(
                    "Module {module_id} signing ID not found in commit-boost config, cannot reload"
                );
                error!(event = "reload", ?req_id, module_id = %module_id, error = %error_message);
                return Err(SignerModuleError::RequestError(error_message));
            }
            new_configs.insert(module_id.clone(), ModuleSigningConfig {
                module_name: module_id,
                jwt_secret,
                signing_id: signing_id.unwrap(),
            });
        }
        *jwt_configs = new_configs;
    }

    if let Some(admin_secret) = request.admin_secret {
        *state.admin_secret.write() = admin_secret;
    }

    let new_manager = match start_manager(config).await {
        Ok(manager) => manager,
        Err(err) => {
            error!(event = "reload", ?req_id, error = ?err, "Failed to reload manager");
            return Err(SignerModuleError::Internal("failed to reload config".to_string()));
        }
    };

    state.manager = Arc::new(RwLock::new(new_manager));

    Ok(StatusCode::OK)
}

async fn handle_revoke_module(
    State(state): State<SigningState>,
    Json(request): Json<RevokeModuleRequest>,
) -> Result<impl IntoResponse, SignerModuleError> {
    let mut guard = state.jwts.write();
    guard
        .remove(&request.module_id)
        .ok_or(SignerModuleError::ModuleIdNotFound)
        .map(|_| StatusCode::OK)
}

async fn start_manager(config: StartSignerConfig) -> eyre::Result<SigningManager> {
    let proxy_store = if let Some(store) = config.store.clone() {
        Some(store.init_from_env()?)
    } else {
        warn!("Proxy store not configured. Proxies keys and delegations will not be persisted");
        None
    };

    match config.dirk {
        Some(dirk) => {
            let mut manager = DirkManager::new(config.chain, dirk).await?;
            if let Some(store) = config.store {
                manager = manager.with_proxy_store(store.init_from_env()?)?;
            }

            Ok(SigningManager::Dirk(manager))
        }
        None => {
            let mut manager = LocalSigningManager::new(config.chain, proxy_store)?;
            let Some(loader) = config.loader.clone() else {
                warn!("No loader configured.");
                return Err(eyre::eyre!("No loader configured"));
            };
            for signer in loader.load_keys()? {
                manager.add_consensus_signer(signer);
            }
            Ok(SigningManager::Local(manager))
        }
    }
}<|MERGE_RESOLUTION|>--- conflicted
+++ resolved
@@ -18,21 +18,13 @@
 use cb_common::{
     commit::{
         constants::{
-<<<<<<< HEAD
             GENERATE_PROXY_KEY_PATH, GET_PUBKEYS_PATH, RELOAD_PATH, REQUEST_SIGNATURE_BLS_PATH,
-            REQUEST_SIGNATURE_PROXY_BLS_PATH, REQUEST_SIGNATURE_PROXY_ECDSA_PATH, STATUS_PATH,
-        },
-        request::{
-            EncryptionScheme, GenerateProxyRequest, GetPubkeysResponse, SignConsensusRequest,
-            SignProxyRequest,
-=======
-            GENERATE_PROXY_KEY_PATH, GET_PUBKEYS_PATH, RELOAD_PATH, REQUEST_SIGNATURE_PATH,
+            REQUEST_SIGNATURE_PROXY_BLS_PATH, REQUEST_SIGNATURE_PROXY_ECDSA_PATH,
             REVOKE_MODULE_PATH, STATUS_PATH,
         },
         request::{
             EncryptionScheme, GenerateProxyRequest, GetPubkeysResponse, ReloadRequest,
-            RevokeModuleRequest, SignConsensusRequest, SignProxyRequest, SignRequest,
->>>>>>> 50b7ce86
+            RevokeModuleRequest, SignConsensusRequest, SignProxyRequest,
         },
     },
     config::{ModuleSigningConfig, StartSignerConfig},
@@ -128,15 +120,10 @@
 
         SigningService::init_metrics(config.chain)?;
 
-<<<<<<< HEAD
-        let app = axum::Router::new()
+        let signer_app = axum::Router::new()
             .route(REQUEST_SIGNATURE_BLS_PATH, post(handle_request_signature_bls))
             .route(REQUEST_SIGNATURE_PROXY_BLS_PATH, post(handle_request_signature_proxy_bls))
             .route(REQUEST_SIGNATURE_PROXY_ECDSA_PATH, post(handle_request_signature_proxy_ecdsa))
-=======
-        let signer_app = axum::Router::new()
-            .route(REQUEST_SIGNATURE_PATH, post(handle_request_signature))
->>>>>>> 50b7ce86
             .route(GET_PUBKEYS_PATH, get(handle_get_pubkeys))
             .route(GENERATE_PROXY_KEY_PATH, post(handle_generate_proxy))
             .route_layer(middleware::from_fn_with_state(state.clone(), jwt_auth))
@@ -316,23 +303,20 @@
     Json(request): Json<SignConsensusRequest>,
 ) -> Result<impl IntoResponse, SignerModuleError> {
     let req_id = Uuid::new_v4();
-
     let Some(signing_id) = state.jwts.read().get(&module_id).map(|m| m.signing_id) else {
-        error!(event = "request_signature", ?module_id, ?req_id, "Module signing ID not found");
+        error!(event = "bls_request_signature", ?module_id, ?req_id, "Module signing ID not found");
         return Err(SignerModuleError::RequestError("Module signing ID not found".to_string()));
     };
-
-    debug!(event = "request_signature", ?module_id, %request, ?req_id, "New request");
+    debug!(event = "bls_request_signature", ?module_id, %request, ?req_id, "New request");
 
     let manager = state.manager.read().await;
     let res = match &*manager {
-<<<<<<< HEAD
         SigningManager::Local(local_manager) => local_manager
-            .sign_consensus(&request.pubkey, &request.object_root, Some(signing_id))
+            .sign_consensus(&request.pubkey, &request.object_root, Some(&signing_id))
             .await
             .map(|sig| Json(sig).into_response()),
         SigningManager::Dirk(dirk_manager) => dirk_manager
-            .request_consensus_signature(&request.pubkey, &request.object_root, Some(signing_id))
+            .request_consensus_signature(&request.pubkey, &request.object_root, Some(&signing_id))
             .await
             .map(|sig| Json(sig).into_response()),
     };
@@ -352,17 +336,25 @@
     Json(request): Json<SignProxyRequest<BlsPublicKey>>,
 ) -> Result<impl IntoResponse, SignerModuleError> {
     let req_id = Uuid::new_v4();
-    let signing_id = &state.jwts[&module_id].signing_id;
-    debug!(event = "request_signature", ?module_id, %request, ?req_id, "New request");
+    let Some(signing_id) = state.jwts.read().get(&module_id).map(|m| m.signing_id) else {
+        error!(
+            event = "proxy_bls_request_signature",
+            ?module_id,
+            ?req_id,
+            "Module signing ID not found"
+        );
+        return Err(SignerModuleError::RequestError("Module signing ID not found".to_string()));
+    };
+    debug!(event = "proxy_bls_request_signature", ?module_id, %request, ?req_id, "New request");
 
     let manager = state.manager.read().await;
     let res = match &*manager {
         SigningManager::Local(local_manager) => local_manager
-            .sign_proxy_bls(&request.proxy, &request.object_root, Some(signing_id))
+            .sign_proxy_bls(&request.proxy, &request.object_root, Some(&signing_id))
             .await
             .map(|sig| Json(sig).into_response()),
         SigningManager::Dirk(dirk_manager) => dirk_manager
-            .request_proxy_signature(&request.proxy, &request.object_root, Some(signing_id))
+            .request_proxy_signature(&request.proxy, &request.object_root, Some(&signing_id))
             .await
             .map(|sig| Json(sig).into_response()),
     };
@@ -382,13 +374,21 @@
     Json(request): Json<SignProxyRequest<Address>>,
 ) -> Result<impl IntoResponse, SignerModuleError> {
     let req_id = Uuid::new_v4();
-    let signing_id = &state.jwts[&module_id].signing_id;
-    debug!(event = "request_signature", ?module_id, %request, ?req_id, "New request");
+    let Some(signing_id) = state.jwts.read().get(&module_id).map(|m| m.signing_id) else {
+        error!(
+            event = "proxy_ecdsa_request_signature",
+            ?module_id,
+            ?req_id,
+            "Module signing ID not found"
+        );
+        return Err(SignerModuleError::RequestError("Module signing ID not found".to_string()));
+    };
+    debug!(event = "proxy_ecdsa_request_signature", ?module_id, %request, ?req_id, "New request");
 
     let manager = state.manager.read().await;
     let res = match &*manager {
         SigningManager::Local(local_manager) => local_manager
-            .sign_proxy_ecdsa(&request.proxy, &request.object_root, Some(signing_id))
+            .sign_proxy_ecdsa(&request.proxy, &request.object_root, Some(&signing_id))
             .await
             .map(|sig| Json(sig).into_response()),
         SigningManager::Dirk(_) => {
@@ -400,51 +400,6 @@
             );
             Err(SignerModuleError::DirkNotSupported)
         }
-=======
-        SigningManager::Local(local_manager) => match request {
-            SignRequest::Consensus(SignConsensusRequest { ref object_root, ref pubkey }) => {
-                local_manager
-                    .sign_consensus(pubkey, object_root, Some(&signing_id))
-                    .await
-                    .map(|sig| Json(sig).into_response())
-            }
-            SignRequest::ProxyBls(SignProxyRequest { ref object_root, proxy: ref bls_key }) => {
-                local_manager
-                    .sign_proxy_bls(bls_key, object_root, Some(&signing_id))
-                    .await
-                    .map(|sig| Json(sig).into_response())
-            }
-            SignRequest::ProxyEcdsa(SignProxyRequest { ref object_root, proxy: ref ecdsa_key }) => {
-                local_manager
-                    .sign_proxy_ecdsa(ecdsa_key, object_root, Some(&signing_id))
-                    .await
-                    .map(|sig| Json(sig).into_response())
-            }
-        },
-        SigningManager::Dirk(dirk_manager) => match request {
-            SignRequest::Consensus(SignConsensusRequest { ref object_root, ref pubkey }) => {
-                dirk_manager
-                    .request_consensus_signature(pubkey, object_root, Some(&signing_id))
-                    .await
-                    .map(|sig| Json(sig).into_response())
-            }
-            SignRequest::ProxyBls(SignProxyRequest { ref object_root, proxy: ref bls_key }) => {
-                dirk_manager
-                    .request_proxy_signature(bls_key, object_root, Some(&signing_id))
-                    .await
-                    .map(|sig| Json(sig).into_response())
-            }
-            SignRequest::ProxyEcdsa(_) => {
-                error!(
-                    event = "request_signature",
-                    ?module_id,
-                    ?req_id,
-                    "ECDSA proxy sign request not supported with Dirk"
-                );
-                Err(SignerModuleError::DirkNotSupported)
-            }
-        },
->>>>>>> 50b7ce86
     };
 
     if let Err(err) = &res {
