use std::{net::SocketAddr, sync::Arc};

use axum::{
    extract::{Request, State},
    http::StatusCode,
    middleware::{self, Next},
    response::{IntoResponse, Response},
    routing::{get, post},
    Extension, Json,
};
use axum_extra::TypedHeader;
use bimap::BiHashMap;
use cb_common::{
    commit::{
        constants::{
            GENERATE_PROXY_KEY_PATH, GET_PUBKEYS_PATH, REQUEST_SIGNATURE_PATH, STATUS_PATH,
        },
        request::{
            EncryptionScheme, GenerateProxyRequest, GetPubkeysResponse, SignConsensusRequest,
            SignProxyRequest, SignRequest,
        },
    },
    config::StartSignerConfig,
    constants::{COMMIT_BOOST_COMMIT, COMMIT_BOOST_VERSION},
    types::{Chain, Jwt, ModuleId},
};
use cb_metrics::provider::MetricsProvider;
use eyre::{Context, Result};
use headers::{authorization::Bearer, Authorization};
use tokio::{net::TcpListener, sync::RwLock};
use tracing::{debug, error, info, warn};
use uuid::Uuid;

use crate::{
    error::SignerModuleError,
    manager::{dirk::DirkManager, local::LocalSigningManager, SigningManager},
    metrics::{uri_to_tag, SIGNER_METRICS_REGISTRY, SIGNER_STATUS},
};

/// Implements the Signer API and provides a service for signing requests
pub struct SigningService;

#[derive(Clone)]
struct SigningState {
    /// Manager handling different signing methods
    manager: SigningManager,
    /// Map of JWTs to module ids. This also acts as registry of all modules
    /// running
    jwts: Arc<BiHashMap<ModuleId, Jwt>>,
}

impl SigningService {
    pub async fn run(config: StartSignerConfig) -> eyre::Result<()> {
        if config.jwts.is_empty() {
            warn!("Signing service was started but no module is registered. Exiting");
            return Ok(());
        }

        let module_ids: Vec<String> = config.jwts.left_values().cloned().map(Into::into).collect();

        let state = match config.dirk {
            Some(dirk) => {
                let mut dirk_manager = DirkManager::new_from_config(config.chain, dirk).await?;
                if let Some(store) = config.store {
                    dirk_manager = dirk_manager.with_proxy_store(store.init_from_env()?)?;
                }

                SigningState {
                    manager: SigningManager::Dirk(dirk_manager),
                    jwts: config.jwts.into(),
                }
            }
            None => {
                let proxy_store = if let Some(store) = config.store {
                    Some(store.init_from_env()?)
                } else {
                    warn!("Proxy store not configured. Proxies keys and delegations will not be persisted");
                    None
                };

                let mut local_manager = LocalSigningManager::new(config.chain, proxy_store)?;

                if let Some(loader) = config.loader {
                    for signer in loader.load_keys()? {
                        local_manager.add_consensus_signer(signer);
                    }
                }

                SigningState {
                    manager: SigningManager::Local(Arc::new(RwLock::new(local_manager))),
                    jwts: config.jwts.into(),
                }
            }
        };

        let loaded_consensus = state.manager.available_consensus_signers().await?;
        let loaded_proxies = state.manager.available_proxy_signers().await?;

        info!(version = COMMIT_BOOST_VERSION, commit = COMMIT_BOOST_COMMIT, modules =? module_ids, port =? config.server_port, loaded_consensus, loaded_proxies, "Starting signing service");

<<<<<<< HEAD
        SigningService::init_metrics()?;
=======
        let state = SigningState { manager: RwLock::new(manager).into(), jwts: config.jwts.into() };
        SigningService::init_metrics(config.chain)?;
>>>>>>> 7fa6838e

        let app = axum::Router::new()
            .route(REQUEST_SIGNATURE_PATH, post(handle_request_signature))
            .route(GET_PUBKEYS_PATH, get(handle_get_pubkeys))
            .route(GENERATE_PROXY_KEY_PATH, post(handle_generate_proxy))
            .with_state(state.clone())
            .route_layer(middleware::from_fn_with_state(state.clone(), jwt_auth))
            .route_layer(middleware::from_fn(log_request));
        let status_router = axum::Router::new().route(STATUS_PATH, get(handle_status));

        let address = SocketAddr::from(([0, 0, 0, 0], config.server_port));
        let listener = TcpListener::bind(address).await?;

        axum::serve(listener, axum::Router::new().merge(app).merge(status_router))
            .await
            .wrap_err("signer server exited")
    }

    fn init_metrics(network: Chain) -> Result<()> {
        MetricsProvider::load_and_run(network, SIGNER_METRICS_REGISTRY.clone())
    }
}

/// Authentication middleware layer
async fn jwt_auth(
    State(state): State<SigningState>,
    TypedHeader(auth): TypedHeader<Authorization<Bearer>>,
    mut req: Request,
    next: Next,
) -> Result<Response, SignerModuleError> {
    let jwt: Jwt = auth.token().to_string().into();

    let module_id = state.jwts.get_by_right(&jwt).ok_or_else(|| {
        error!("Unauthorized request. Was the module started correctly?");
        SignerModuleError::Unauthorized
    })?;

    req.extensions_mut().insert(module_id.clone());

    Ok(next.run(req).await)
}

/// Requests logging middleware layer
async fn log_request(req: Request, next: Next) -> Result<Response, SignerModuleError> {
    let url = &req.uri().clone();
    let response = next.run(req).await;
    SIGNER_STATUS.with_label_values(&[response.status().as_str(), uri_to_tag(url)]).inc();
    Ok(response)
}

/// Status endpoint for the Signer API
async fn handle_status() -> Result<impl IntoResponse, SignerModuleError> {
    Ok((StatusCode::OK, "OK"))
}

/// Implements get_pubkeys from the Signer API
async fn handle_get_pubkeys(
    Extension(module_id): Extension<ModuleId>,
    State(state): State<SigningState>,
) -> Result<impl IntoResponse, SignerModuleError> {
    let req_id = Uuid::new_v4();

    debug!(event = "get_pubkeys", ?req_id, "New request");

    let keys = state
        .manager
        .get_consensus_proxy_maps(&module_id)
        .await
        .map_err(|err| SignerModuleError::Internal(err.to_string()))?;

    let res = GetPubkeysResponse { keys };

    Ok((StatusCode::OK, Json(res)).into_response())
}

/// Implements request_signature from the Signer API
async fn handle_request_signature(
    Extension(module_id): Extension<ModuleId>,
    State(state): State<SigningState>,
    Json(request): Json<SignRequest>,
) -> Result<impl IntoResponse, SignerModuleError> {
    let req_id = Uuid::new_v4();

    debug!(event = "request_signature", ?module_id, ?req_id, "New request");

    match state.manager {
        SigningManager::Local(local_manager) => match request {
            SignRequest::Consensus(SignConsensusRequest { object_root, pubkey }) => local_manager
                .read()
                .await
                .sign_consensus(&pubkey, &object_root)
                .await
                .map(|sig| Json(sig).into_response())
                .map_err(|err| SignerModuleError::Internal(err.to_string())),
            SignRequest::ProxyBls(SignProxyRequest { object_root, pubkey: bls_key }) => {
                local_manager
                    .read()
                    .await
                    .sign_proxy_bls(&bls_key, &object_root)
                    .await
                    .map(|sig| Json(sig).into_response())
                    .map_err(|err| SignerModuleError::Internal(err.to_string()))
            }
            SignRequest::ProxyEcdsa(SignProxyRequest { object_root, pubkey: ecdsa_key }) => {
                local_manager
                    .read()
                    .await
                    .sign_proxy_ecdsa(&ecdsa_key, &object_root)
                    .await
                    .map(|sig| Json(sig).into_response())
                    .map_err(|err| SignerModuleError::Internal(err.to_string()))
            }
        },
        SigningManager::Dirk(dirk_manager) => match request {
            SignRequest::Consensus(SignConsensusRequest { object_root, pubkey }) => dirk_manager
                .request_signature(pubkey, object_root)
                .await
                .map(|sig| Json(sig).into_response())
                .map_err(|err| SignerModuleError::Internal(err.to_string())),
            SignRequest::ProxyBls(SignProxyRequest { object_root, pubkey: bls_key }) => {
                dirk_manager
                    .request_signature(bls_key, object_root)
                    .await
                    .map(|sig| Json(sig).into_response())
                    .map_err(|err| SignerModuleError::Internal(err.to_string()))
            }
            SignRequest::ProxyEcdsa(_) => {
                error!("ECDSA proxy sign request not supported with Dirk");
                Err(SignerModuleError::DirkNotSupported)
            }
        },
    }
}

async fn handle_generate_proxy(
    Extension(module_id): Extension<ModuleId>,
    State(state): State<SigningState>,
    Json(request): Json<GenerateProxyRequest>,
) -> Result<impl IntoResponse, SignerModuleError> {
    let req_id = Uuid::new_v4();

    debug!(event = "generate_proxy", module_id=?module_id, ?req_id, "New request");

    match state.manager {
        SigningManager::Local(local_manager) => match request.scheme {
            EncryptionScheme::Bls => local_manager
                .write()
                .await
                .create_proxy_bls(module_id, request.consensus_pubkey)
                .await
                .map(|proxy_delegation| Json(proxy_delegation).into_response())
                .map_err(|err| SignerModuleError::Internal(err.to_string())),
            EncryptionScheme::Ecdsa => local_manager
                .write()
                .await
                .create_proxy_ecdsa(module_id, request.consensus_pubkey)
                .await
                .map(|proxy_delegation| Json(proxy_delegation).into_response())
                .map_err(|err| SignerModuleError::Internal(err.to_string())),
        },
        SigningManager::Dirk(dirk_manager) => match request.scheme {
            EncryptionScheme::Bls => dirk_manager
                .generate_proxy_key(module_id, request.consensus_pubkey)
                .await
                .map(|proxy_delegation| Json(proxy_delegation).into_response())
                .map_err(|err| SignerModuleError::Internal(err.to_string())),
            EncryptionScheme::Ecdsa => {
                error!("ECDSA proxy generation not supported with Dirk");
                Err(SignerModuleError::DirkNotSupported)
            }
        },
    }
}<|MERGE_RESOLUTION|>--- conflicted
+++ resolved
@@ -98,12 +98,7 @@
 
         info!(version = COMMIT_BOOST_VERSION, commit = COMMIT_BOOST_COMMIT, modules =? module_ids, port =? config.server_port, loaded_consensus, loaded_proxies, "Starting signing service");
 
-<<<<<<< HEAD
-        SigningService::init_metrics()?;
-=======
-        let state = SigningState { manager: RwLock::new(manager).into(), jwts: config.jwts.into() };
         SigningService::init_metrics(config.chain)?;
->>>>>>> 7fa6838e
 
         let app = axum::Router::new()
             .route(REQUEST_SIGNATURE_PATH, post(handle_request_signature))
