use std::{net::SocketAddr, sync::Arc};

use axum::{
    extract::{Request, State},
    http::StatusCode,
    middleware::{self, Next},
    response::{IntoResponse, Response},
    routing::{get, post},
    Extension, Json,
};
use axum_extra::TypedHeader;
use bimap::BiHashMap;
use cb_common::{
    commit::{
        client::GetPubkeysResponse,
        constants::{GENERATE_PROXY_KEY_PATH, GET_PUBKEYS_PATH, REQUEST_SIGNATURE_PATH},
        request::{GenerateProxyRequest, SignRequest},
    },
    config::StartSignerConfig,
    types::{Jwt, ModuleId},
};
use eyre::WrapErr;
use headers::{authorization::Bearer, Authorization};
use tokio::{net::TcpListener, sync::RwLock};
use tracing::{debug, error, info, warn};
use uuid::Uuid;

use crate::{error::SignerModuleError, manager::SigningManager};

/// Implements the Signer API and provides a service for signing requests
pub struct SigningService;

#[derive(Clone)]
struct SigningState {
    /// Mananger handling different signing methods
<<<<<<< HEAD
    manager: Arc<RwLock<SigningManager>>,
    /// Map of JWTs to module ids. This also acts as registry of all modules running
    // TODO(David): `Arc` is perhaps not the optimal type here...
    //  We need readonly async after initialization. Look into that.
    jwts: Arc<BiHashMap<ModuleId, Jwt>>,
=======
    manager: Arc<SigningManager>,
    /// Map of module ids to JWTs. This also acts as registry of all modules
    /// running
    jwts: HashMap<String, String>,
>>>>>>> 104cb8b9
}

impl SigningService {
    pub async fn run(config: StartSignerConfig) -> eyre::Result<()> {
        if config.jwts.is_empty() {
            warn!("Signing service was started but no module is registered. Exiting");
            return Ok(());
        } else {
            info!(modules =? config.jwts.left_values(), port =? config.server_port, "Starting signing service");
        }

        let mut manager = SigningManager::new(config.chain);

        // TODO: load proxy keys, or pass already loaded?
        for signer in config.loader.load_keys()? {
            manager.add_consensus_signer(signer);
        }

        let state = SigningState { manager: RwLock::new(manager).into(), jwts: config.jwts.into() };

        let app = axum::Router::new()
            .route(REQUEST_SIGNATURE_PATH, post(handle_request_signature))
            .route(GET_PUBKEYS_PATH, get(handle_get_pubkeys))
            .route(GENERATE_PROXY_KEY_PATH, post(handle_generate_proxy))
            .with_state(state.clone())
            .route_layer(middleware::from_fn_with_state(state.clone(), jwt_auth));

        let address = SocketAddr::from(([0, 0, 0, 0], config.server_port));
        let listener = TcpListener::bind(address).await.wrap_err("failed tcp binding")?;

        if let Err(err) = axum::serve(listener, app).await {
            error!(?err, "Signing server exited")
        }
        Ok(())
    }
}

/// Authentication middleware layer
async fn jwt_auth(
    State(state): State<SigningState>,
    TypedHeader(auth): TypedHeader<Authorization<Bearer>>,
    mut req: Request,
    next: Next,
) -> Result<Response, SignerModuleError> {
    let jwt: Jwt = auth.token().to_string().into();

    let maybe_module_id = state.jwts.get_by_right(&jwt);

    let Some(module_id) = maybe_module_id else {
        warn!("Unauthorized request. Was the module started correctly?");
        return Err(SignerModuleError::Unauthorized);
    };

    req.extensions_mut().insert(module_id.clone());

    Ok(next.run(req).await)
}

/// Implements get_pubkeys from the Signer API
async fn handle_get_pubkeys(
    Extension(module_id): Extension<ModuleId>,
    State(state): State<SigningState>,
) -> Result<impl IntoResponse, SignerModuleError> {
    let req_id = Uuid::new_v4();

    debug!(event = "get_pubkeys", ?req_id, "New request");

    let signing_manager = state.manager.read().await;

    let consensus = signing_manager.consensus_pubkeys();
    let proxy = signing_manager.proxy_pubkeys().get(&module_id).cloned().unwrap_or_default();

    let res = GetPubkeysResponse { consensus, proxy };

    Ok((StatusCode::OK, Json(res)).into_response())
}

/// Implements request_signature from the Signer API
async fn handle_request_signature(
    Extension(module_id): Extension<ModuleId>,
    State(state): State<SigningState>,
    Json(request): Json<SignRequest>,
) -> Result<impl IntoResponse, SignerModuleError> {
    let req_id = Uuid::new_v4();

    debug!(event = "request_signature", ?module_id, ?req_id, "New request");

    let signing_manager = state.manager.read().await;

    let sig = if request.is_proxy {
        signing_manager.sign_proxy(&request.pubkey, &request.object_root).await
    } else {
        signing_manager.sign_consensus(&request.pubkey, &request.object_root).await
    }?;

    Ok((StatusCode::OK, Json(sig)).into_response())
}

async fn handle_generate_proxy(
    Extension(module_id): Extension<ModuleId>,
    State(state): State<SigningState>,
    Json(request): Json<GenerateProxyRequest>,
) -> Result<impl IntoResponse, SignerModuleError> {
    let req_id = Uuid::new_v4();

    debug!(event = "generate_proxy", module_id=?module_id, ?req_id, "New request");

    let mut signing_manager = state.manager.write().await;

    let proxy_delegation = signing_manager.create_proxy(module_id, request.pubkey).await?;

    Ok((StatusCode::OK, Json(proxy_delegation)).into_response())
}<|MERGE_RESOLUTION|>--- conflicted
+++ resolved
@@ -19,7 +19,7 @@
     config::StartSignerConfig,
     types::{Jwt, ModuleId},
 };
-use eyre::WrapErr;
+use eyre::{Result, WrapErr};
 use headers::{authorization::Bearer, Authorization};
 use tokio::{net::TcpListener, sync::RwLock};
 use tracing::{debug, error, info, warn};
@@ -33,18 +33,11 @@
 #[derive(Clone)]
 struct SigningState {
     /// Mananger handling different signing methods
-<<<<<<< HEAD
     manager: Arc<RwLock<SigningManager>>,
     /// Map of JWTs to module ids. This also acts as registry of all modules running
     // TODO(David): `Arc` is perhaps not the optimal type here...
     //  We need readonly async after initialization. Look into that.
     jwts: Arc<BiHashMap<ModuleId, Jwt>>,
-=======
-    manager: Arc<SigningManager>,
-    /// Map of module ids to JWTs. This also acts as registry of all modules
-    /// running
-    jwts: HashMap<String, String>,
->>>>>>> 104cb8b9
 }
 
 impl SigningService {
