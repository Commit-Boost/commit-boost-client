use std::{
    collections::HashMap,
    net::{IpAddr, SocketAddr},
    sync::Arc,
    time::{Duration, Instant},
};

use alloy::{
    primitives::{Address, B256, U256},
    rpc::types::beacon::BlsPublicKey,
};
use axum::{
    extract::{ConnectInfo, Request, State},
    http::StatusCode,
    middleware::{self, Next},
    response::{IntoResponse, Response},
    routing::{get, post},
    Extension, Json,
};
use axum_extra::TypedHeader;
use cb_common::{
    commit::{
        constants::{
            GENERATE_PROXY_KEY_PATH, GET_PUBKEYS_PATH, RELOAD_PATH, REQUEST_SIGNATURE_BLS_PATH,
            REQUEST_SIGNATURE_PROXY_BLS_PATH, REQUEST_SIGNATURE_PROXY_ECDSA_PATH,
            REVOKE_MODULE_PATH, STATUS_PATH,
        },
        request::{
            EncryptionScheme, GenerateProxyRequest, GetPubkeysResponse, ReloadRequest,
            RevokeModuleRequest, SignConsensusRequest, SignProxyRequest,
        },
        response::{BlsSignResponse, EcdsaSignResponse},
    },
    config::{ModuleSigningConfig, StartSignerConfig},
    constants::{COMMIT_BOOST_COMMIT, COMMIT_BOOST_VERSION},
    types::{Chain, Jwt, ModuleId, SignatureRequestInfo},
    utils::{decode_jwt, validate_admin_jwt, validate_jwt},
};
use cb_metrics::provider::MetricsProvider;
use eyre::Context;
use headers::{authorization::Bearer, Authorization};
use parking_lot::RwLock as ParkingRwLock;
use tokio::{net::TcpListener, sync::RwLock};
use tracing::{debug, error, info, warn};
use uuid::Uuid;

use crate::{
    error::SignerModuleError,
    manager::{dirk::DirkManager, local::LocalSigningManager, SigningManager},
    metrics::{uri_to_tag, SIGNER_METRICS_REGISTRY, SIGNER_STATUS},
};

/// Implements the Signer API and provides a service for signing requests
pub struct SigningService;

// Tracker for a peer's JWT failures
struct JwtAuthFailureInfo {
    // Number of auth failures since the first failure was tracked
    failure_count: u32,

    // Time of the last auth failure
    last_failure: Instant,
}

#[derive(Clone)]
struct SigningState {
    /// Manager handling different signing methods
    manager: Arc<RwLock<SigningManager>>,

    /// Map of modules ids to JWT configurations. This also acts as registry of
    /// all modules running
    jwts: Arc<ParkingRwLock<HashMap<ModuleId, ModuleSigningConfig>>>,

    /// Secret for the admin JWT
    admin_secret: Arc<ParkingRwLock<String>>,

    /// Map of JWT failures per peer
    jwt_auth_failures: Arc<ParkingRwLock<HashMap<IpAddr, JwtAuthFailureInfo>>>,

    // JWT auth failure settings
    jwt_auth_fail_limit: u32,
    jwt_auth_fail_timeout: Duration,
}

impl SigningService {
    pub async fn run(config: StartSignerConfig) -> eyre::Result<()> {
        if config.mod_signing_configs.is_empty() {
            warn!("Signing service was started but no module is registered. Exiting");
            return Ok(());
        }

        let module_ids: Vec<String> =
            config.mod_signing_configs.keys().cloned().map(Into::into).collect();

        let state = SigningState {
            manager: Arc::new(RwLock::new(start_manager(config.clone()).await?)),
            jwts: Arc::new(ParkingRwLock::new(config.mod_signing_configs)),
            admin_secret: Arc::new(ParkingRwLock::new(config.admin_secret)),
            jwt_auth_failures: Arc::new(ParkingRwLock::new(HashMap::new())),
            jwt_auth_fail_limit: config.jwt_auth_fail_limit,
            jwt_auth_fail_timeout: Duration::from_secs(config.jwt_auth_fail_timeout_seconds as u64),
        };

        // Get the signer counts
        let loaded_consensus: usize;
        let loaded_proxies: usize;
        {
            let manager = state.manager.read().await;
            loaded_consensus = manager.available_consensus_signers();
            loaded_proxies = manager.available_proxy_signers();
        }

        info!(
            version = COMMIT_BOOST_VERSION,
            commit_hash = COMMIT_BOOST_COMMIT,
            modules =? module_ids,
            endpoint =? config.endpoint,
            loaded_consensus,
            loaded_proxies,
            jwt_auth_fail_limit =? state.jwt_auth_fail_limit,
            jwt_auth_fail_timeout =? state.jwt_auth_fail_timeout,
            "Starting signing service"
        );

        SigningService::init_metrics(config.chain)?;

        let signer_app = axum::Router::new()
            .route(REQUEST_SIGNATURE_BLS_PATH, post(handle_request_signature_bls))
            .route(REQUEST_SIGNATURE_PROXY_BLS_PATH, post(handle_request_signature_proxy_bls))
            .route(REQUEST_SIGNATURE_PROXY_ECDSA_PATH, post(handle_request_signature_proxy_ecdsa))
            .route(GET_PUBKEYS_PATH, get(handle_get_pubkeys))
            .route(GENERATE_PROXY_KEY_PATH, post(handle_generate_proxy))
            .route_layer(middleware::from_fn_with_state(state.clone(), jwt_auth))
            .with_state(state.clone())
            .route_layer(middleware::from_fn(log_request));

        let admin_app = axum::Router::new()
            .route(RELOAD_PATH, post(handle_reload))
            .route(REVOKE_MODULE_PATH, post(handle_revoke_module))
            .route_layer(middleware::from_fn_with_state(state.clone(), admin_auth))
            .with_state(state.clone())
            .route_layer(middleware::from_fn(log_request))
            .route(STATUS_PATH, get(handle_status));

        let listener = TcpListener::bind(config.endpoint).await?;

        axum::serve(
            listener,
            signer_app.merge(admin_app).into_make_service_with_connect_info::<SocketAddr>(),
        )
        .await
        .wrap_err("signer server exited")
    }

    fn init_metrics(network: Chain) -> eyre::Result<()> {
        MetricsProvider::load_and_run(network, SIGNER_METRICS_REGISTRY.clone())
    }
}

/// Authentication middleware layer
async fn jwt_auth(
    State(state): State<SigningState>,
    TypedHeader(auth): TypedHeader<Authorization<Bearer>>,
    addr: ConnectInfo<SocketAddr>,
    mut req: Request,
    next: Next,
) -> Result<Response, SignerModuleError> {
    // Check if the request needs to be rate limited
    let client_ip = addr.ip();
    check_jwt_rate_limit(&state, &client_ip)?;

    // Process JWT authorization
    match check_jwt_auth(&auth, &state) {
        Ok(module_id) => {
            req.extensions_mut().insert(module_id);
            Ok(next.run(req).await)
        }
        Err(SignerModuleError::Unauthorized) => {
            let mut failures = state.jwt_auth_failures.write();
            let failure_info = failures
                .entry(client_ip)
                .or_insert(JwtAuthFailureInfo { failure_count: 0, last_failure: Instant::now() });
            failure_info.failure_count += 1;
            failure_info.last_failure = Instant::now();
            Err(SignerModuleError::Unauthorized)
        }
        Err(err) => Err(err),
    }
}

/// Checks if the incoming request needs to be rate limited due to previous JWT
/// authentication failures
fn check_jwt_rate_limit(state: &SigningState, client_ip: &IpAddr) -> Result<(), SignerModuleError> {
    let mut failures = state.jwt_auth_failures.write();

    // Ignore clients that don't have any failures
    if let Some(failure_info) = failures.get(client_ip) {
        // If the last failure was more than the timeout ago, remove this entry so it's
        // eligible again
        let elapsed = failure_info.last_failure.elapsed();
        if elapsed > state.jwt_auth_fail_timeout {
            debug!("Removing {client_ip} from JWT auth failure list");
            failures.remove(client_ip);
            return Ok(());
        }

        // If the failure threshold hasn't been met yet, don't rate limit
        if failure_info.failure_count < state.jwt_auth_fail_limit {
            debug!(
                "Client {client_ip} has {}/{} JWT auth failures, no rate limit applied",
                failure_info.failure_count, state.jwt_auth_fail_limit
            );
            return Ok(());
        }

        // Rate limit the request
        let remaining = state.jwt_auth_fail_timeout.saturating_sub(elapsed);
        warn!("Client {client_ip} is rate limited for {remaining:?} more seconds due to JWT auth failures");
        return Err(SignerModuleError::RateLimited(remaining.as_secs_f64()));
    }

    debug!("Client {client_ip} has no JWT auth failures, no rate limit applied");
    Ok(())
}

/// Checks if a request can successfully authenticate with the JWT secret
fn check_jwt_auth(
    auth: &Authorization<Bearer>,
    state: &SigningState,
) -> Result<ModuleId, SignerModuleError> {
    let jwt: Jwt = auth.token().to_string().into();

    // We first need to decode it to get the module id and then validate it
    // with the secret stored in the state
    let module_id = decode_jwt(jwt.clone()).map_err(|e| {
        error!("Unauthorized request. Invalid JWT: {e}");
        SignerModuleError::Unauthorized
    })?;

    let guard = state.jwts.read();
    let jwt_config = guard.get(&module_id).ok_or_else(|| {
        error!("Unauthorized request. Was the module started correctly?");
        SignerModuleError::Unauthorized
    })?;

    validate_jwt(jwt, &jwt_config.jwt_secret).map_err(|e| {
        error!("Unauthorized request. Invalid JWT: {e}");
        SignerModuleError::Unauthorized
    })?;
    Ok(module_id)
}

async fn admin_auth(
    State(state): State<SigningState>,
    TypedHeader(auth): TypedHeader<Authorization<Bearer>>,
    req: Request,
    next: Next,
) -> Result<Response, SignerModuleError> {
    let jwt: Jwt = auth.token().to_string().into();

    validate_admin_jwt(jwt, &state.admin_secret.read()).map_err(|e| {
        error!("Unauthorized request. Invalid JWT: {e}");
        SignerModuleError::Unauthorized
    })?;

    Ok(next.run(req).await)
}

/// Requests logging middleware layer
async fn log_request(req: Request, next: Next) -> Result<Response, SignerModuleError> {
    let url = &req.uri().clone();
    let response = next.run(req).await;
    SIGNER_STATUS.with_label_values(&[response.status().as_str(), uri_to_tag(url)]).inc();
    Ok(response)
}

/// Status endpoint for the Signer API
async fn handle_status() -> Result<impl IntoResponse, SignerModuleError> {
    Ok(StatusCode::OK)
}

/// Implements get_pubkeys from the Signer API
async fn handle_get_pubkeys(
    Extension(module_id): Extension<ModuleId>,
    State(state): State<SigningState>,
) -> Result<impl IntoResponse, SignerModuleError> {
    let req_id = Uuid::new_v4();

    debug!(event = "get_pubkeys", ?req_id, "New request");

    let keys = state
        .manager
        .read()
        .await
        .get_consensus_proxy_maps(&module_id)
        .map_err(|err| SignerModuleError::Internal(err.to_string()))?;

    let res = GetPubkeysResponse { keys };

    Ok((StatusCode::OK, Json(res)).into_response())
}

/// Validates a BLS key signature request and returns the signature
async fn handle_request_signature_bls(
    Extension(module_id): Extension<ModuleId>,
    State(state): State<SigningState>,
    Json(request): Json<SignConsensusRequest>,
) -> Result<impl IntoResponse, SignerModuleError> {
    let req_id = Uuid::new_v4();
    debug!(event = "bls_request_signature", ?module_id, %request, ?req_id, "New request");
    handle_request_signature_bls_impl(
        &module_id,
        &state,
        &req_id,
        false,
        &request.pubkey,
        &request.object_root,
        request.nonce,
    )
    .await
}

/// Validates a BLS key signature request using a proxy key and returns the
/// signature
async fn handle_request_signature_proxy_bls(
    Extension(module_id): Extension<ModuleId>,
    State(state): State<SigningState>,
    Json(request): Json<SignProxyRequest<BlsPublicKey>>,
) -> Result<impl IntoResponse, SignerModuleError> {
    let req_id = Uuid::new_v4();
    debug!(event = "proxy_bls_request_signature", ?module_id, %request, ?req_id, "New request");
    handle_request_signature_bls_impl(
        &module_id,
        &state,
        &req_id,
        true,
        &request.proxy,
        &request.object_root,
        request.nonce,
    )
    .await
}

/// Implementation for handling a BLS signature request
async fn handle_request_signature_bls_impl(
    module_id: &ModuleId,
    state: &SigningState,
    req_id: &Uuid,
    is_proxy: bool,
    signing_pubkey: &BlsPublicKey,
    object_root: &B256,
    nonce: u64,
) -> Result<impl IntoResponse, SignerModuleError> {
    let Some(signing_id) = state.jwts.read().get(module_id).map(|m| m.signing_id) else {
        error!(
            event = "proxy_bls_request_signature",
            ?module_id,
            ?req_id,
            "Module signing ID not found"
        );
        return Err(SignerModuleError::RequestError("Module signing ID not found".to_string()));
    };

    let chain_id: U256;
    match &*state.manager.read().await {
        SigningManager::Local(local_manager) => {
            chain_id = local_manager.get_chain().id();
            if is_proxy {
                local_manager
                    .sign_proxy_bls(
                        signing_pubkey,
                        object_root,
                        Some(&SignatureRequestInfo { module_signing_id: signing_id, nonce }),
                    )
                    .await
            } else {
                local_manager
                    .sign_consensus(
                        signing_pubkey,
                        object_root,
                        Some(&SignatureRequestInfo { module_signing_id: signing_id, nonce }),
                    )
                    .await
            }
        }
        SigningManager::Dirk(dirk_manager) => {
<<<<<<< HEAD
            chain_id = dirk_manager.get_chain().id();
            dirk_manager
                .request_proxy_signature(
                    signing_pubkey,
                    object_root,
                    Some(&SignatureRequestInfo { module_signing_id: signing_id, nonce }),
                )
                .await
=======
            if is_proxy {
                dirk_manager
                    .request_proxy_signature(signing_pubkey, object_root, Some(&signing_id))
                    .await
            } else {
                dirk_manager
                    .request_consensus_signature(signing_pubkey, object_root, Some(&signing_id))
                    .await
            }
>>>>>>> dfbdcc4b
        }
    }
    .map(|sig| {
        Json(BlsSignResponse::new(*signing_pubkey, *object_root, signing_id, nonce, chain_id, sig))
            .into_response()
    })
    .map_err(|err| {
        error!(event = "request_signature", ?module_id, ?req_id, "{err}");
        err
    })
}

/// Validates an ECDSA key signature request using a proxy key and returns the
/// signature
async fn handle_request_signature_proxy_ecdsa(
    Extension(module_id): Extension<ModuleId>,
    State(state): State<SigningState>,
    Json(request): Json<SignProxyRequest<Address>>,
) -> Result<impl IntoResponse, SignerModuleError> {
    let req_id = Uuid::new_v4();
    let Some(signing_id) = state.jwts.read().get(&module_id).map(|m| m.signing_id) else {
        error!(
            event = "proxy_ecdsa_request_signature",
            ?module_id,
            ?req_id,
            "Module signing ID not found"
        );
        return Err(SignerModuleError::RequestError("Module signing ID not found".to_string()));
    };
    debug!(event = "proxy_ecdsa_request_signature", ?module_id, %request, ?req_id, "New request");

    let chain_id: U256;
    match &*state.manager.read().await {
        SigningManager::Local(local_manager) => {
            chain_id = local_manager.get_chain().id();
            local_manager
                .sign_proxy_ecdsa(
                    &request.proxy,
                    &request.object_root,
                    Some(&SignatureRequestInfo {
                        module_signing_id: signing_id,
                        nonce: request.nonce,
                    }),
                )
                .await
        }
        SigningManager::Dirk(_) => {
            chain_id = U256::ZERO; // Dirk does not support ECDSA proxy signing
            error!(
                event = "request_signature",
                ?module_id,
                ?req_id,
                "ECDSA proxy sign request not supported with Dirk"
            );
            Err(SignerModuleError::DirkNotSupported)
        }
    }
    .map(|sig| {
        Json(EcdsaSignResponse::new(
            request.proxy,
            request.object_root,
            signing_id,
            request.nonce,
            chain_id,
            sig,
        ))
        .into_response()
    })
    .map_err(|err| {
        error!(event = "request_signature", ?module_id, ?req_id, "{err}");
        err
    })
}

async fn handle_generate_proxy(
    Extension(module_id): Extension<ModuleId>,
    State(state): State<SigningState>,
    Json(request): Json<GenerateProxyRequest>,
) -> Result<impl IntoResponse, SignerModuleError> {
    let req_id = Uuid::new_v4();

    debug!(event = "generate_proxy", ?module_id, scheme=?request.scheme, pubkey=%request.consensus_pubkey, ?req_id, "New request");

    let mut manager = state.manager.write().await;
    let res = match &mut *manager {
        SigningManager::Local(local_manager) => match request.scheme {
            EncryptionScheme::Bls => local_manager
                .create_proxy_bls(module_id.clone(), request.consensus_pubkey)
                .await
                .map(|proxy_delegation| Json(proxy_delegation).into_response()),
            EncryptionScheme::Ecdsa => local_manager
                .create_proxy_ecdsa(module_id.clone(), request.consensus_pubkey)
                .await
                .map(|proxy_delegation| Json(proxy_delegation).into_response()),
        },
        SigningManager::Dirk(dirk_manager) => match request.scheme {
            EncryptionScheme::Bls => dirk_manager
                .generate_proxy_key(&module_id, request.consensus_pubkey)
                .await
                .map(|proxy_delegation| Json(proxy_delegation).into_response()),
            EncryptionScheme::Ecdsa => {
                error!("ECDSA proxy generation not supported with Dirk");
                Err(SignerModuleError::DirkNotSupported)
            }
        },
    };

    if let Err(err) = &res {
        error!(event = "generate_proxy", module_id=?module_id, ?req_id, "{err}");
    }

    res
}

async fn handle_reload(
    State(mut state): State<SigningState>,
    Json(request): Json<ReloadRequest>,
) -> Result<impl IntoResponse, SignerModuleError> {
    let req_id = Uuid::new_v4();

    debug!(event = "reload", ?req_id, "New request");

    let config = match StartSignerConfig::load_from_env() {
        Ok(config) => config,
        Err(err) => {
            error!(event = "reload", ?req_id, error = ?err, "Failed to reload config");
            return Err(SignerModuleError::Internal("failed to reload config".to_string()));
        }
    };

    if let Some(jwt_secrets) = request.jwt_secrets {
        let mut jwt_configs = state.jwts.write();
        let mut new_configs = HashMap::new();
        for (module_id, jwt_secret) in jwt_secrets {
            if let Some(signing_id) = jwt_configs.get(&module_id).map(|cfg| cfg.signing_id) {
                new_configs.insert(module_id.clone(), ModuleSigningConfig {
                    module_name: module_id,
                    jwt_secret,
                    signing_id,
                });
            } else {
                let error_message = format!(
                    "Module {module_id} signing ID not found in commit-boost config, cannot reload"
                );
                error!(event = "reload", ?req_id, module_id = %module_id, error = %error_message);
                return Err(SignerModuleError::RequestError(error_message));
            }
        }
        *jwt_configs = new_configs;
    }

    if let Some(admin_secret) = request.admin_secret {
        *state.admin_secret.write() = admin_secret;
    }

    let new_manager = match start_manager(config).await {
        Ok(manager) => manager,
        Err(err) => {
            error!(event = "reload", ?req_id, error = ?err, "Failed to reload manager");
            return Err(SignerModuleError::Internal("failed to reload config".to_string()));
        }
    };

    state.manager = Arc::new(RwLock::new(new_manager));

    Ok(StatusCode::OK)
}

async fn handle_revoke_module(
    State(state): State<SigningState>,
    Json(request): Json<RevokeModuleRequest>,
) -> Result<impl IntoResponse, SignerModuleError> {
    let mut guard = state.jwts.write();
    guard
        .remove(&request.module_id)
        .ok_or(SignerModuleError::ModuleIdNotFound)
        .map(|_| StatusCode::OK)
}

async fn start_manager(config: StartSignerConfig) -> eyre::Result<SigningManager> {
    let proxy_store = if let Some(store) = config.store.clone() {
        Some(store.init_from_env()?)
    } else {
        warn!("Proxy store not configured. Proxies keys and delegations will not be persisted");
        None
    };

    match config.dirk {
        Some(dirk) => {
            let mut manager = DirkManager::new(config.chain, dirk).await?;
            if let Some(store) = config.store {
                manager = manager.with_proxy_store(store.init_from_env()?)?;
            }

            Ok(SigningManager::Dirk(manager))
        }
        None => {
            let mut manager = LocalSigningManager::new(config.chain, proxy_store)?;
            let Some(loader) = config.loader.clone() else {
                warn!("No loader configured.");
                return Err(eyre::eyre!("No loader configured"));
            };
            for signer in loader.load_keys()? {
                manager.add_consensus_signer(signer);
            }
            Ok(SigningManager::Local(manager))
        }
    }
}<|MERGE_RESOLUTION|>--- conflicted
+++ resolved
@@ -384,26 +384,24 @@
             }
         }
         SigningManager::Dirk(dirk_manager) => {
-<<<<<<< HEAD
             chain_id = dirk_manager.get_chain().id();
-            dirk_manager
-                .request_proxy_signature(
-                    signing_pubkey,
-                    object_root,
-                    Some(&SignatureRequestInfo { module_signing_id: signing_id, nonce }),
-                )
-                .await
-=======
             if is_proxy {
                 dirk_manager
-                    .request_proxy_signature(signing_pubkey, object_root, Some(&signing_id))
+                    .request_proxy_signature(
+                        signing_pubkey,
+                        object_root,
+                        Some(&SignatureRequestInfo { module_signing_id: signing_id, nonce }),
+                    )
                     .await
             } else {
                 dirk_manager
-                    .request_consensus_signature(signing_pubkey, object_root, Some(&signing_id))
+                    .request_consensus_signature(
+                        signing_pubkey,
+                        object_root,
+                        Some(&SignatureRequestInfo { module_signing_id: signing_id, nonce }),
+                    )
                     .await
             }
->>>>>>> dfbdcc4b
         }
     }
     .map(|sig| {
