--- conflicted
+++ resolved
@@ -6,11 +6,7 @@
 };
 
 use alloy::{
-<<<<<<< HEAD
-    primitives::{keccak256, Address},
-=======
-    primitives::{Address, B256, U256},
->>>>>>> dd63e7cf
+    primitives::{keccak256, Address, B256, U256},
     rpc::types::beacon::BlsPublicKey,
 };
 use axum::{
