use alloy::{
    primitives::{B256, U256},
    rpc::types::beacon::{BlsPublicKey, BlsSignature},
};
use serde::{Deserialize, Serialize};
use ssz::{Decode, Encode};
use ssz_derive::{Decode, Encode};
use tree_hash_derive::TreeHash;

use super::{
    execution_payload::ExecutionPayloadHeader, execution_requests::ExecutionRequests,
    kzg::KzgCommitments, spec::ElectraSpec, utils::VersionedResponse,
};

#[derive(Debug, Serialize, Deserialize, Clone, Copy)]
pub struct GetHeaderParams {
    /// The slot to request the header for
    pub slot: u64,
    /// The parent hash of the block to request the header for
    pub parent_hash: B256,
    /// The pubkey of the validator that is requesting the header
    pub pubkey: BlsPublicKey,
}

/// Returned by relay in get_header
pub type GetHeaderResponse =
    VersionedResponse<SignedExecutionPayloadHeader<ExecutionPayloadHeaderMessageElectra>>;

impl GetHeaderResponse {
    pub fn block_number(&self) -> u64 {
        match self {
            VersionedResponse::Electra(data) => data.message.header.block_number,
        }
    }

    pub fn block_hash(&self) -> B256 {
        match self {
            VersionedResponse::Electra(data) => data.message.header.block_hash,
        }
    }

    pub fn gas_limit(&self) -> u64 {
        match self {
            VersionedResponse::Electra(data) => data.message.header.gas_limit,
        }
    }

    pub fn pubkey(&self) -> BlsPublicKey {
        match self {
            VersionedResponse::Electra(data) => data.message.pubkey,
        }
    }

    pub fn value(&self) -> U256 {
        match self {
            VersionedResponse::Electra(data) => data.message.value,
        }
    }

    pub fn transactions_root(&self) -> B256 {
        match self {
            GetHeaderResponse::Electra(data) => data.message.header.transactions_root,
        }
    }

    pub fn parent_hash(&self) -> B256 {
        match self {
            GetHeaderResponse::Electra(data) => data.message.header.parent_hash,
        }
    }

    pub fn signautre(&self) -> BlsSignature {
        match self {
            GetHeaderResponse::Electra(data) => data.signature,
        }
    }
}

#[derive(Debug, Default, Clone, Serialize, Deserialize, Encode, Decode)]
pub struct SignedExecutionPayloadHeader<T: Encode + Decode> {
    pub message: T,
    pub signature: BlsSignature,
}

#[derive(Debug, Default, Clone, Serialize, Deserialize, Encode, Decode, TreeHash)]
pub struct ExecutionPayloadHeaderMessageElectra {
    pub header: ExecutionPayloadHeader<ElectraSpec>,
    pub blob_kzg_commitments: KzgCommitments<ElectraSpec>,
    pub execution_requests: ExecutionRequests<ElectraSpec>,
    #[serde(with = "serde_utils::quoted_u256")]
    pub value: U256,
    pub pubkey: BlsPublicKey,
}

#[cfg(test)]
mod tests {
    use alloy::primitives::{aliases::B32, U256};

    use super::*;
    use crate::{
        constants::APPLICATION_BUILDER_DOMAIN,
        pbs::VersionedResponse,
        signature::verify_signed_message,
        types::Chain,
        utils::{test_encode_decode, test_encode_decode_ssz},
    };

    #[test]
    // from the builder api spec, the signature is a dummy so it's not checked
    fn test_get_header_electra() {
        let data = r#"{
            "version": "electra",
            "data": {
                "message": {
                    "header": {
                        "parent_hash": "0xcf8e0d4e9587369b2301d0790347320302cc0943d5a1884560367e8208d920f2",
                        "fee_recipient": "0xabcf8e0d4e9587369b2301d0790347320302cc09",
                        "state_root": "0xcf8e0d4e9587369b2301d0790347320302cc0943d5a1884560367e8208d920f2",
                        "receipts_root": "0xcf8e0d4e9587369b2301d0790347320302cc0943d5a1884560367e8208d920f2",
                        "logs_bloom": "0x00000000000000000000000000000000000000000000000000000000000000000000000000000000000000000000000000000000000000000000000000000000000000000000000000000000000000000000000000000000000000000000000000000000000000000000000000000000000000000000000000000000000000000000000000000000000000000000000000000000000000000000000000000000000000000000000000000000000000000000000000000000000000000000000000000000000000000000000000000000000000000000000000000000000000000000000000000000000000000000000000000000000000000000000000000000",
                        "prev_randao": "0xcf8e0d4e9587369b2301d0790347320302cc0943d5a1884560367e8208d920f2",
                        "block_number": "1",
                        "gas_limit": "1",
                        "gas_used": "1",
                        "timestamp": "1",
                        "extra_data": "0xcf8e0d4e9587369b2301d0790347320302cc0943d5a1884560367e8208d920f2",
                        "base_fee_per_gas": "1",
                        "blob_gas_used": "1",
                        "excess_blob_gas": "1",
                        "block_hash": "0xcf8e0d4e9587369b2301d0790347320302cc0943d5a1884560367e8208d920f2",
                        "transactions_root": "0xcf8e0d4e9587369b2301d0790347320302cc0943d5a1884560367e8208d920f2",
                        "withdrawals_root": "0xcf8e0d4e9587369b2301d0790347320302cc0943d5a1884560367e8208d920f2"
                    },
                    "blob_kzg_commitments": [
                        "0xa94170080872584e54a1cf092d845703b13907f2e6b3b1c0ad573b910530499e3bcd48c6378846b80d2bfa58c81cf3d5"
                    ],
                    "execution_requests": {
                        "deposits": [
                            {
                                "pubkey": "0x93247f2209abcacf57b75a51dafae777f9dd38bc7053d1af526f220a7489a6d3a2753e5f3e8b1cfe39b56f43611df74a",
                                "withdrawal_credentials": "0xcf8e0d4e9587369b2301d0790347320302cc0943d5a1884560367e8208d920f2",
                                "amount": "1",
                                "signature": "0x1b66ac1fb663c9bc59509846d6ec05345bd908eda73e670af888da41af171505cc411d61252fb6cb3fa0017b679f8bb2305b26a285fa2737f175668d0dff91cc1b66ac1fb663c9bc59509846d6ec05345bd908eda73e670af888da41af171505",
                                "index": "1"
                            }
                        ],
                        "withdrawals": [
                            {
                                "source_address": "0xabcf8e0d4e9587369b2301d0790347320302cc09",
                                "validator_pubkey": "0x93247f2209abcacf57b75a51dafae777f9dd38bc7053d1af526f220a7489a6d3a2753e5f3e8b1cfe39b56f43611df74a",
                                "amount": "1"
                            }
                        ],
                        "consolidations": [
                            {
                                "source_address": "0xabcf8e0d4e9587369b2301d0790347320302cc09",
                                "source_pubkey": "0x93247f2209abcacf57b75a51dafae777f9dd38bc7053d1af526f220a7489a6d3a2753e5f3e8b1cfe39b56f43611df74a",
                                "target_pubkey": "0x93247f2209abcacf57b75a51dafae777f9dd38bc7053d1af526f220a7489a6d3a2753e5f3e8b1cfe39b56f43611df74a"
                            }
                        ]
                    },
                    "value": "1",
                    "pubkey": "0x86b1cea87eed94cad99244356abcd83995947670f0553a1d3fe83c4a9e8116f4891fb1c51db232e736be1cb3327164bc"
                },
                "signature": "0x8addecd35e0ffe27b74e41aff2836527e6fea0efdb46dbb0f7436f5087d0cd5665bd16d924f640fc928cdba0173971e400dc603dbd6310bfb6f249c1554b044fe06ae4cf5d5f452f3ff19d9d130809b34d3d3abdca3d192c839ba2ac91129c15"
            }
        }"#;

        let parsed = test_encode_decode::<GetHeaderResponse>(data);
        let VersionedResponse::Electra(parsed) = parsed;

        assert_eq!(parsed.message.value, U256::from(1));

        assert!(verify_signed_message(
            Chain::Holesky,
            &parsed.message.pubkey,
            &parsed.message,
            &parsed.signature,
            None,
<<<<<<< HEAD
            APPLICATION_BUILDER_DOMAIN
=======
            &B32::from(APPLICATION_BUILDER_DOMAIN)
>>>>>>> b837e44f
        )
        .is_ok())
    }

    #[test]
    // this is dummy data generated with https://github.com/attestantio/go-builder-client
    fn test_signed_execution_payload_header_ssz() {
        let data_json = include_str!("testdata/get-header-response.json");
        let block_json = test_encode_decode::<
            SignedExecutionPayloadHeader<ExecutionPayloadHeaderMessageElectra>,
        >(data_json);

        let data_ssz = include_bytes!("testdata/get-header-response.ssz");
        let data_ssz = alloy::primitives::hex::decode(data_ssz).unwrap();
        test_encode_decode_ssz::<SignedExecutionPayloadHeader<ExecutionPayloadHeaderMessageElectra>>(
            &data_ssz,
        );

        assert_eq!(block_json.as_ssz_bytes(), data_ssz);
    }
}<|MERGE_RESOLUTION|>--- conflicted
+++ resolved
@@ -177,11 +177,7 @@
             &parsed.message,
             &parsed.signature,
             None,
-<<<<<<< HEAD
-            APPLICATION_BUILDER_DOMAIN
-=======
             &B32::from(APPLICATION_BUILDER_DOMAIN)
->>>>>>> b837e44f
         )
         .is_ok())
     }
