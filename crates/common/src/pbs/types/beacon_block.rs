use alloy::{primitives::B256, rpc::types::beacon::BlsSignature};
use serde::{Deserialize, Serialize};
use ssz_derive::{Decode, Encode};

use super::{
    blinded_block_body::{BlindedBeaconBlockBodyDeneb, BlindedBeaconBlockBodyElectra},
    blobs_bundle::BlobsBundle,
    execution_payload::ExecutionPayload,
    spec::{DenebSpec, ElectraSpec},
    utils::VersionedResponse,
};

#[derive(Debug, Default, Clone, Serialize, Deserialize, Encode, Decode)]
/// Sent to relays in submit_block
pub struct SignedBlindedBeaconBlock {
    pub message: BlindedBeaconBlock,
    pub signature: BlsSignature,
}

impl SignedBlindedBeaconBlock {
    pub fn block_hash(&self) -> B256 {
        match &self.message {
            BlindedBeaconBlock::Electra(b) => b.body.execution_payload_header.block_hash,
            BlindedBeaconBlock::Deneb(b) => b.body.execution_payload_header.block_hash,
        }
    }

    pub fn slot(&self) -> u64 {
        match &self.message {
            BlindedBeaconBlock::Electra(b) => b.slot,
            BlindedBeaconBlock::Deneb(b) => b.slot,
        }
    }
}

#[derive(Debug, Clone, Serialize, Deserialize, Encode, Decode)]
#[serde(untagged)]
#[ssz(enum_behaviour = "transparent")]
pub enum BlindedBeaconBlock {
    Deneb(BlindedBeaconBlockDeneb),
    Electra(BlindedBeaconBlockElectra),
}

<<<<<<< HEAD
#[derive(Debug, Default, Clone, Serialize, Deserialize, Encode, Decode)]
pub struct BlindedBeaconBlock {
=======
impl Default for BlindedBeaconBlock {
    fn default() -> Self {
        Self::Deneb(BlindedBeaconBlockDeneb::default())
    }
}

#[derive(Debug, Default, Clone, Serialize, Deserialize, Encode, Decode)]
pub struct BlindedBeaconBlockDeneb {
>>>>>>> 2ca412ce
    #[serde(with = "serde_utils::quoted_u64")]
    pub slot: u64,
    #[serde(with = "serde_utils::quoted_u64")]
    pub proposer_index: u64,
    pub parent_root: B256,
    pub state_root: B256,
    pub body: BlindedBeaconBlockBodyDeneb<DenebSpec>,
}

#[derive(Debug, Default, Clone, Serialize, Deserialize, Encode, Decode)]
pub struct BlindedBeaconBlockElectra {
    #[serde(with = "serde_utils::quoted_u64")]
    pub slot: u64,
    #[serde(with = "serde_utils::quoted_u64")]
    pub proposer_index: u64,
    pub parent_root: B256,
    pub state_root: B256,
    pub body: BlindedBeaconBlockBodyElectra<ElectraSpec>,
}

/// Returned by relay in submit_block
pub type SubmitBlindedBlockResponse =
    VersionedResponse<PayloadAndBlobsDeneb, PayloadAndBlobsElectra>;

impl SubmitBlindedBlockResponse {
    pub fn block_hash(&self) -> B256 {
        match self {
            VersionedResponse::Deneb(d) => d.block_hash(),
            VersionedResponse::Electra(d) => d.block_hash(),
        }
    }
}

<<<<<<< HEAD
#[derive(Debug, Default, Clone, Serialize, Deserialize, Encode)]
pub struct PayloadAndBlobs {
=======
#[derive(Debug, Default, Clone, Serialize, Deserialize, Encode, Decode)]
pub struct PayloadAndBlobsDeneb {
>>>>>>> 2ca412ce
    pub execution_payload: ExecutionPayload<DenebSpec>,
    pub blobs_bundle: BlobsBundle<DenebSpec>,
}

impl PayloadAndBlobsDeneb {
    pub fn block_hash(&self) -> B256 {
        self.execution_payload.block_hash
    }
}

#[derive(Debug, Default, Clone, Serialize, Deserialize, Encode, Decode)]
pub struct PayloadAndBlobsElectra {
    pub execution_payload: ExecutionPayload<ElectraSpec>,
    pub blobs_bundle: BlobsBundle<ElectraSpec>,
}

impl PayloadAndBlobsElectra {
    pub fn block_hash(&self) -> B256 {
        self.execution_payload.block_hash
    }
}

#[cfg(test)]
mod tests {
    use serde_json::json;
    use ssz::Encode;

    use super::*;
    use crate::utils::{test_encode_decode, test_encode_decode_ssz};

    #[test]
    // this is from the builder api spec, but with sync_committee_bits fixed to
    // deserialize correctly
    fn test_signed_blinded_block_deneb() {
        let data = include_str!("testdata/signed-blinded-beacon-block-deneb-2.json");
        let block = test_encode_decode::<SignedBlindedBeaconBlock>(&data);
        assert!(matches!(block.message, BlindedBeaconBlock::Deneb(_)));
    }

    #[test]
    // this is from mev-boost test data
    fn test_signed_blinded_block_fb_deneb() {
        let data = include_str!("testdata/signed-blinded-beacon-block-deneb.json");
        let block = test_encode_decode::<SignedBlindedBeaconBlock>(&data);
        assert!(matches!(block.message, BlindedBeaconBlock::Deneb(_)));
    }

    #[test]
    // this is from mev-boost test data
    fn test_signed_blinded_block_fb_electra() {
        let data = include_str!("testdata/signed-blinded-beacon-block-electra.json");
        let block = test_encode_decode::<SignedBlindedBeaconBlock>(&data);
        assert!(matches!(block.message, BlindedBeaconBlock::Electra(_)));
    }

    #[test]
    // this is from the builder api spec, but with blobs fixed to deserialize
    // correctly
    fn test_submit_blinded_block_response_deneb() {
        let blob = alloy::primitives::hex::encode_prefixed([1; 131072]);

        let data = json!({
          "version": "deneb",
          "data": {
            "execution_payload": {
              "parent_hash":
        "0xcf8e0d4e9587369b2301d0790347320302cc0943d5a1884560367e8208d920f2",
              "fee_recipient": "0xabcf8e0d4e9587369b2301d0790347320302cc09",
              "state_root": "0xcf8e0d4e9587369b2301d0790347320302cc0943d5a1884560367e8208d920f2",
              "receipts_root":
        "0xcf8e0d4e9587369b2301d0790347320302cc0943d5a1884560367e8208d920f2",
              "logs_bloom":
        "0x00000000000000000000000000000000000000000000000000000000000000000000000000000000000000000000000000000000000000000000000000000000000000000000000000000000000000000000000000000000000000000000000000000000000000000000000000000000000000000000000000000000000000000000000000000000000000000000000000000000000000000000000000000000000000000000000000000000000000000000000000000000000000000000000000000000000000000000000000000000000000000000000000000000000000000000000000000000000000000000000000000000000000000000000000000000"
        ,       "prev_randao":
        "0xcf8e0d4e9587369b2301d0790347320302cc0943d5a1884560367e8208d920f2",
              "block_number": "1",
              "gas_limit": "1",
              "gas_used": "1",
              "timestamp": "1",
              "extra_data": "0xcf8e0d4e9587369b2301d0790347320302cc0943d5a1884560367e8208d920f2",
              "base_fee_per_gas": "1",
              "blob_gas_used": "1",
              "excess_blob_gas": "1",
              "block_hash": "0xcf8e0d4e9587369b2301d0790347320302cc0943d5a1884560367e8208d920f2",
              "transactions": [
                "0x02f878831469668303f51d843b9ac9f9843b9aca0082520894c93269b73096998db66be0441e836d873535cb9c8894a19041886f000080c001a031cc29234036afbf9a1fb9476b463367cb1f957ac0b919b69bbc798436e604aaa018c4e9c3914eb27aadd0b91e10b18655739fcf8c1fc398763a9f1beecb8ddc86"
              ],
              "withdrawals": [
                {
                  "index": "1",
                  "validator_index": "1",
                  "address": "0xabcf8e0d4e9587369b2301d0790347320302cc09",
                  "amount": "32000000000"
                }
              ]
            },
            "blobs_bundle": {
              "commitments": [
                "0x8dab030c51e16e84be9caab84ee3d0b8bbec1db4a0e4de76439da8424d9b957370a10a78851f97e4b54d2ce1ab0d686f"
              ],
              "proofs": [
                "0xb4021b0de10f743893d4f71e1bf830c019e832958efd6795baf2f83b8699a9eccc5dc99015d8d4d8ec370d0cc333c06a"
              ],
              "blobs": [
                blob
              ]
            }
          }
        }).to_string();

        let block = test_encode_decode::<SubmitBlindedBlockResponse>(&data);
        assert!(matches!(block, SubmitBlindedBlockResponse::Deneb(_)));
    }

    #[test]
    // this is dummy data generated with https://github.com/attestantio/go-eth2-client
    fn test_signed_blinded_block_ssz() {
        let data_json = include_str!("testdata/signed-blinded-beacon-block-electra-2.json");
        let block_json = test_encode_decode::<SignedBlindedBeaconBlock>(&data_json);
        assert!(matches!(block_json.message, BlindedBeaconBlock::Electra(_)));

        let data_ssz = include_bytes!("testdata/signed-blinded-beacon-block-electra-2.ssz");
        let data_ssz = alloy::primitives::hex::decode(data_ssz).unwrap();
        let block_ssz = test_encode_decode_ssz::<SignedBlindedBeaconBlock>(&data_ssz);
        assert!(matches!(block_ssz.message, BlindedBeaconBlock::Electra(_)));

        assert_eq!(block_json.as_ssz_bytes(), data_ssz);
    }

    #[test]
    // this is dummy data generated with https://github.com/attestantio/go-builder-client
    fn test_execution_payload_block_ssz() {
        let data_json = include_str!("testdata/execution-payload-deneb.json");
        let block_json = test_encode_decode::<PayloadAndBlobsDeneb>(&data_json);

        let data_ssz = include_bytes!("testdata/execution-payload-deneb.ssz");
        let data_ssz = alloy::primitives::hex::decode(data_ssz).unwrap();
        test_encode_decode_ssz::<PayloadAndBlobsDeneb>(&data_ssz);

        assert_eq!(block_json.as_ssz_bytes(), data_ssz);

        // electra and deneb have the same execution payload

        let data_json = include_str!("testdata/execution-payload-deneb.json");
        let block_json = test_encode_decode::<PayloadAndBlobsElectra>(&data_json);

        let data_ssz = include_bytes!("testdata/execution-payload-deneb.ssz");
        let data_ssz = alloy::primitives::hex::decode(data_ssz).unwrap();
        test_encode_decode_ssz::<PayloadAndBlobsElectra>(&data_ssz);

        assert_eq!(block_json.as_ssz_bytes(), data_ssz);
    }
}<|MERGE_RESOLUTION|>--- conflicted
+++ resolved
@@ -41,10 +41,6 @@
     Electra(BlindedBeaconBlockElectra),
 }
 
-<<<<<<< HEAD
-#[derive(Debug, Default, Clone, Serialize, Deserialize, Encode, Decode)]
-pub struct BlindedBeaconBlock {
-=======
 impl Default for BlindedBeaconBlock {
     fn default() -> Self {
         Self::Deneb(BlindedBeaconBlockDeneb::default())
@@ -53,7 +49,6 @@
 
 #[derive(Debug, Default, Clone, Serialize, Deserialize, Encode, Decode)]
 pub struct BlindedBeaconBlockDeneb {
->>>>>>> 2ca412ce
     #[serde(with = "serde_utils::quoted_u64")]
     pub slot: u64,
     #[serde(with = "serde_utils::quoted_u64")]
@@ -87,13 +82,8 @@
     }
 }
 
-<<<<<<< HEAD
-#[derive(Debug, Default, Clone, Serialize, Deserialize, Encode)]
-pub struct PayloadAndBlobs {
-=======
 #[derive(Debug, Default, Clone, Serialize, Deserialize, Encode, Decode)]
 pub struct PayloadAndBlobsDeneb {
->>>>>>> 2ca412ce
     pub execution_payload: ExecutionPayload<DenebSpec>,
     pub blobs_bundle: BlobsBundle<DenebSpec>,
 }
