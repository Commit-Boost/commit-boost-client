use std::fmt;

use serde::{Deserialize, Serialize};

pub mod quoted_variable_list_u64 {
    use serde::{ser::SerializeSeq, Deserializer, Serializer};
    use serde_utils::quoted_u64_vec::{QuotedIntVecVisitor, QuotedIntWrapper};
    use ssz_types::{typenum::Unsigned, VariableList};

    pub fn serialize<S, T>(value: &VariableList<u64, T>, serializer: S) -> Result<S::Ok, S::Error>
    where
        S: Serializer,
        T: Unsigned,
    {
        let mut seq = serializer.serialize_seq(Some(value.len()))?;
        for &int in value.iter() {
            seq.serialize_element(&QuotedIntWrapper { int })?;
        }
        seq.end()
    }

    pub fn deserialize<'de, D, T>(deserializer: D) -> Result<VariableList<u64, T>, D::Error>
    where
        D: Deserializer<'de>,
        T: Unsigned,
    {
        deserializer.deserialize_any(QuotedIntVecVisitor).and_then(|vec| {
            VariableList::new(vec)
                .map_err(|e| serde::de::Error::custom(format!("invalid length: {:?}", e)))
        })
    }
}

#[derive(Debug, Clone, Serialize, Deserialize)]
#[serde(tag = "version", content = "data")]
pub enum VersionedResponse<D, E> {
    #[serde(rename = "deneb")]
    Deneb(D),
    #[serde(rename = "electra")]
    Electra(E),
}

<<<<<<< HEAD
#[derive(Debug, Default, Clone, Serialize, Deserialize)]
pub enum Version {
    #[serde(rename = "deneb")]
    #[default]
    Deneb,
    #[serde(rename = "electra")]
    Electra,
}

impl fmt::Display for Version {
    fn fmt(&self, f: &mut fmt::Formatter<'_>) -> fmt::Result {
        match self {
            Version::Deneb => write!(f, "deneb"),
            Version::Electra => write!(f, "electra"),
=======
impl<D: Default, E> Default for VersionedResponse<D, E> {
    fn default() -> Self {
        Self::Deneb(D::default())
    }
}

impl<D, E> VersionedResponse<D, E> {
    pub fn version(&self) -> &str {
        match self {
            VersionedResponse::Deneb(_) => "deneb",
            VersionedResponse::Electra(_) => "electra",
>>>>>>> 2ca412ce
        }
    }
}<|MERGE_RESOLUTION|>--- conflicted
+++ resolved
@@ -1,5 +1,3 @@
-use std::fmt;
-
 use serde::{Deserialize, Serialize};
 
 pub mod quoted_variable_list_u64 {
@@ -40,22 +38,6 @@
     Electra(E),
 }
 
-<<<<<<< HEAD
-#[derive(Debug, Default, Clone, Serialize, Deserialize)]
-pub enum Version {
-    #[serde(rename = "deneb")]
-    #[default]
-    Deneb,
-    #[serde(rename = "electra")]
-    Electra,
-}
-
-impl fmt::Display for Version {
-    fn fmt(&self, f: &mut fmt::Formatter<'_>) -> fmt::Result {
-        match self {
-            Version::Deneb => write!(f, "deneb"),
-            Version::Electra => write!(f, "electra"),
-=======
 impl<D: Default, E> Default for VersionedResponse<D, E> {
     fn default() -> Self {
         Self::Deneb(D::default())
@@ -67,7 +49,6 @@
         match self {
             VersionedResponse::Deneb(_) => "deneb",
             VersionedResponse::Electra(_) => "electra",
->>>>>>> 2ca412ce
         }
     }
 }