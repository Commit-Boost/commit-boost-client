--- conflicted
+++ resolved
@@ -13,12 +13,8 @@
 use crate::utils::as_str;
 
 #[derive(Debug, Default, Clone, Serialize, Deserialize, Encode, Decode)]
-<<<<<<< HEAD
-pub struct BlindedBeaconBlockBody<T: EthSpec> {
-=======
 #[serde(deny_unknown_fields)]
 pub struct BlindedBeaconBlockBodyDeneb<T: EthSpec> {
->>>>>>> 2ca412ce
     pub randao_reveal: BlsSignature,
     pub eth1_data: Eth1Data,
     pub graffiti: B256,
@@ -35,8 +31,6 @@
 }
 
 #[derive(Debug, Default, Clone, Serialize, Deserialize, Encode, Decode)]
-<<<<<<< HEAD
-=======
 #[serde(deny_unknown_fields)]
 pub struct BlindedBeaconBlockBodyElectra<T: EthSpec> {
     pub randao_reveal: BlsSignature,
@@ -56,7 +50,6 @@
 }
 
 #[derive(Debug, Default, Clone, Serialize, Deserialize, Encode, Decode)]
->>>>>>> 2ca412ce
 pub struct Eth1Data {
     pub deposit_root: B256,
     #[serde(with = "serde_utils::quoted_u64")]
@@ -102,14 +95,6 @@
 }
 
 #[derive(Debug, Default, Clone, Serialize, Deserialize, Encode, Decode)]
-<<<<<<< HEAD
-pub struct AttesterSlashing<T: EthSpec> {
-    pub attestation_1: IndexedAttestation<T>,
-    pub attestation_2: IndexedAttestation<T>,
-}
-
-#[derive(Debug, Default, Clone, Serialize, Deserialize, Encode, Decode)]
-=======
 pub struct AttesterSlashingDeneb<T: EthSpec> {
     pub attestation_1: IndexedAttestationDeneb<T>,
     pub attestation_2: IndexedAttestationDeneb<T>,
@@ -122,7 +107,6 @@
 }
 
 #[derive(Debug, Default, Clone, Serialize, Deserialize, Encode, Decode)]
->>>>>>> 2ca412ce
 #[serde(bound = "T: EthSpec")]
 pub struct IndexedAttestationDeneb<T: EthSpec> {
     /// Lists validator registry indices, not committee indices.
@@ -133,8 +117,6 @@
 }
 
 #[derive(Debug, Default, Clone, Serialize, Deserialize, Encode, Decode)]
-<<<<<<< HEAD
-=======
 #[serde(bound = "T: EthSpec")]
 pub struct IndexedAttestationElectra<T: EthSpec> {
     /// Lists validator registry indices, not committee indices.
@@ -145,7 +127,6 @@
 }
 
 #[derive(Debug, Default, Clone, Serialize, Deserialize, Encode, Decode)]
->>>>>>> 2ca412ce
 pub struct AttestationData {
     #[serde(with = "serde_utils::quoted_u64")]
     pub slot: u64,
@@ -173,8 +154,6 @@
     pub signature: BlsSignature,
 }
 
-<<<<<<< HEAD
-=======
 #[derive(Debug, Clone, Serialize, Deserialize, Encode, Decode)]
 #[serde(bound = "T: EthSpec")]
 pub struct AttestationElectra<T: EthSpec> {
@@ -184,7 +163,6 @@
     pub committee_bits: BitVector<T::MaxCommitteesPerSlot>,
 }
 
->>>>>>> 2ca412ce
 #[derive(Debug, Default, Clone, Serialize, Deserialize, Encode, Decode)]
 pub struct Deposit {
     pub proof: FixedVector<B256, typenum::U33>, // put this in EthSpec?
