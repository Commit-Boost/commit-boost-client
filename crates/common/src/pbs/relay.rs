use std::{str::FromStr, sync::Arc};

use alloy::primitives::B256;
use eyre::WrapErr;
use reqwest::header::{HeaderMap, HeaderName, HeaderValue};
use serde::{Deserialize, Serialize};
use url::Url;

use super::{
    constants::{GET_STATUS_PATH, REGISTER_VALIDATOR_PATH, SUBMIT_BLOCK_PATH},
    error::PbsError,
    HEADER_VERSION_KEY, HEADER_VERSION_VALUE,
};
<<<<<<< HEAD
use crate::{config::RelayConfig, types::BlsPublicKey, DEFAULT_REQUEST_TIMEOUT};
=======
use crate::{config::RelayConfig, pbs::BuilderApiVersion, DEFAULT_REQUEST_TIMEOUT};
>>>>>>> 7d32afb2

/// A parsed entry of the relay url in the format: scheme://pubkey@host
#[derive(Debug, Clone)]
pub struct RelayEntry {
    /// Default ID of the relay, the hostname of the url
    pub id: String,
    /// Public key of the relay
    pub pubkey: BlsPublicKey,
    /// Full url of the relay
    pub url: Url,
}

impl Serialize for RelayEntry {
    fn serialize<S>(&self, serializer: S) -> Result<S::Ok, S::Error>
    where
        S: serde::Serializer,
    {
        self.url.serialize(serializer)
    }
}

impl<'de> Deserialize<'de> for RelayEntry {
    fn deserialize<D>(deserializer: D) -> Result<Self, D::Error>
    where
        D: serde::Deserializer<'de>,
    {
        let url = Url::deserialize(deserializer)?;
        let id = url.host().ok_or(serde::de::Error::custom("missing host"))?.to_string();
        let pubkey = BlsPublicKey::from_str(url.username())
            .map_err(|_| serde::de::Error::custom("invalid BLS pubkey"))?;

        Ok(RelayEntry { pubkey, url, id })
    }
}

/// A client to interact with a relay, safe to share across threads and cheaply
/// cloneable
#[derive(Debug, Clone)]
pub struct RelayClient {
    /// ID of the relay
    pub id: Arc<String>,
    /// HTTP client to send requests
    pub client: reqwest::Client,
    /// Configuration of the relay
    pub config: Arc<RelayConfig>,
}

impl RelayClient {
    pub fn new(config: RelayConfig) -> eyre::Result<Self> {
        let mut headers = HeaderMap::new();
        headers.insert(HEADER_VERSION_KEY, HeaderValue::from_static(HEADER_VERSION_VALUE));

        if let Some(custom_headers) = &config.headers {
            for (key, value) in custom_headers {
                headers.insert(
                    HeaderName::from_str(key).wrap_err("{key} is an invalid header name")?,
                    HeaderValue::from_str(value).wrap_err("{key} has an invalid header value")?,
                );
            }
        }

        let client = reqwest::Client::builder()
            .default_headers(headers)
            .timeout(DEFAULT_REQUEST_TIMEOUT)
            .build()?;

        Ok(Self { id: Arc::new(config.id().to_owned()), client, config: Arc::new(config) })
    }

    pub fn pubkey(&self) -> &BlsPublicKey {
        &self.config.entry.pubkey
    }

    // URL builders
    pub fn get_url(&self, path: &str) -> Result<Url, PbsError> {
        let mut url = self.config.entry.url.join(path).map_err(PbsError::UrlParsing)?;

        if let Some(get_params) = &self.config.get_params {
            let mut query_pairs = url.query_pairs_mut();
            for (key, value) in get_params {
                query_pairs.append_pair(key, value);
            }
        }

        Ok(url)
    }
    pub fn builder_api_url(
        &self,
        path: &str,
        api_version: BuilderApiVersion,
    ) -> Result<Url, PbsError> {
        self.get_url(&format!("{}{path}", api_version.path()))
    }

    pub fn get_header_url(
        &self,
        slot: u64,
        parent_hash: &B256,
        validator_pubkey: &BlsPublicKey,
    ) -> Result<Url, PbsError> {
        self.builder_api_url(
            &format!("/header/{slot}/{parent_hash}/{validator_pubkey}"),
            BuilderApiVersion::V1,
        )
    }

    pub fn get_status_url(&self) -> Result<Url, PbsError> {
        self.builder_api_url(GET_STATUS_PATH, BuilderApiVersion::V1)
    }

    pub fn register_validator_url(&self) -> Result<Url, PbsError> {
        self.builder_api_url(REGISTER_VALIDATOR_PATH, BuilderApiVersion::V1)
    }

    pub fn submit_block_url(&self, api_version: BuilderApiVersion) -> Result<Url, PbsError> {
        self.builder_api_url(SUBMIT_BLOCK_PATH, api_version)
    }
}

#[cfg(test)]
mod tests {
    use std::collections::HashMap;

    use alloy::primitives::B256;

    use super::{RelayClient, RelayEntry};
    use crate::{config::RelayConfig, utils::bls_pubkey_from_hex_unchecked};

    #[test]
    fn test_relay_entry() {
        let pubkey = bls_pubkey_from_hex_unchecked("0xac6e77dfe25ecd6110b8e780608cce0dab71fdd5ebea22a16c0205200f2f8e2e3ad3b71d3499c54ad14d6c21b41a37ae");
        let s = format!("http://{pubkey}@abc.xyz/");

        let parsed = serde_json::from_str::<RelayEntry>(&format!("\"{s}\"")).unwrap();

        assert_eq!(parsed.pubkey, pubkey);
        assert_eq!(parsed.url.as_str(), s);
        assert_eq!(parsed.id, "abc.xyz");
    }

    #[test]
    fn test_relay_url() {
        let slot = 0;
        let parent_hash = B256::ZERO;
        let validator_pubkey = bls_pubkey_from_hex_unchecked("0xac6e77dfe25ecd6110b8e780608cce0dab71fdd5ebea22a16c0205200f2f8e2e3ad3b71d3499c54ad14d6c21b41a37ae");
        let expected = format!("http://0xa1cec75a3f0661e99299274182938151e8433c61a19222347ea1313d839229cb4ce4e3e5aa2bdeb71c8fcf1b084963c2@abc.xyz/eth/v1/builder/header/{slot}/{parent_hash}/{validator_pubkey}");

        let relay_config = r#"
        {
            "url": "http://0xa1cec75a3f0661e99299274182938151e8433c61a19222347ea1313d839229cb4ce4e3e5aa2bdeb71c8fcf1b084963c2@abc.xyz"
        }"#;

        let config = serde_json::from_str::<RelayConfig>(relay_config).unwrap();
        let relay = RelayClient::new(config).unwrap();

        assert_eq!(
            relay.get_header_url(slot, &parent_hash, &validator_pubkey).unwrap().to_string(),
            expected
        );

        let relay_config = r#"
        {
            "url": "http://0xa1cec75a3f0661e99299274182938151e8433c61a19222347ea1313d839229cb4ce4e3e5aa2bdeb71c8fcf1b084963c2@abc.xyz//"
        }"#;

        let config = serde_json::from_str::<RelayConfig>(relay_config).unwrap();
        let relay = RelayClient::new(config).unwrap();

        assert_eq!(
            relay.get_header_url(slot, &parent_hash, &validator_pubkey).unwrap().to_string(),
            expected
        );
    }

    #[test]
    fn test_relay_url_with_get_params() {
        let slot = 0;
        let parent_hash = B256::ZERO;
        let validator_pubkey = bls_pubkey_from_hex_unchecked("0xac6e77dfe25ecd6110b8e780608cce0dab71fdd5ebea22a16c0205200f2f8e2e3ad3b71d3499c54ad14d6c21b41a37ae");
        // Note: HashMap iteration order is not guaranteed, so we can't predict the
        // exact order of parameters Instead of hard-coding the order, we'll
        // check that both parameters are present in the URL
        let url_prefix = format!("http://0xa1cec75a3f0661e99299274182938151e8433c61a19222347ea1313d839229cb4ce4e3e5aa2bdeb71c8fcf1b084963c2@abc.xyz/eth/v1/builder/header/{slot}/{parent_hash}/{validator_pubkey}?");

        let mut get_params = HashMap::new();
        get_params.insert("param1".to_string(), "value1".to_string());
        get_params.insert("param2".to_string(), "value2".to_string());

        let relay_config = r#"
        {
            "url": "http://0xa1cec75a3f0661e99299274182938151e8433c61a19222347ea1313d839229cb4ce4e3e5aa2bdeb71c8fcf1b084963c2@abc.xyz"
        }"#;

        let mut config = serde_json::from_str::<RelayConfig>(relay_config).unwrap();
        config.get_params = Some(get_params);
        let relay = RelayClient::new(config).unwrap();

        let url = relay.get_header_url(slot, &parent_hash, &validator_pubkey).unwrap().to_string();
        assert!(url.starts_with(&url_prefix));
        assert!(url.contains("param1=value1"));
        assert!(url.contains("param2=value2"));
    }
}<|MERGE_RESOLUTION|>--- conflicted
+++ resolved
@@ -11,11 +11,9 @@
     error::PbsError,
     HEADER_VERSION_KEY, HEADER_VERSION_VALUE,
 };
-<<<<<<< HEAD
-use crate::{config::RelayConfig, types::BlsPublicKey, DEFAULT_REQUEST_TIMEOUT};
-=======
-use crate::{config::RelayConfig, pbs::BuilderApiVersion, DEFAULT_REQUEST_TIMEOUT};
->>>>>>> 7d32afb2
+use crate::{
+    config::RelayConfig, pbs::BuilderApiVersion, types::BlsPublicKey, DEFAULT_REQUEST_TIMEOUT,
+};
 
 /// A parsed entry of the relay url in the format: scheme://pubkey@host
 #[derive(Debug, Clone)]
