use std::{
    collections::HashMap,
    net::{Ipv4Addr, SocketAddr},
    path::PathBuf,
};

<<<<<<< HEAD
use alloy::primitives::B256;
use docker_image::DockerImage;
use eyre::{bail, ensure, Context, OptionExt, Result};
=======
use docker_image::DockerImage;
use eyre::{bail, ensure, OptionExt, Result};
>>>>>>> a78f57c5
use serde::{Deserialize, Serialize};
use tonic::transport::{Certificate, Identity};
use url::Url;

use super::{
<<<<<<< HEAD
    load_optional_env_var, utils::load_env_var, CommitBoostConfig, SIGNER_ENDPOINT_ENV,
    SIGNER_IMAGE_DEFAULT, SIGNER_JWT_AUTH_FAIL_LIMIT_DEFAULT, SIGNER_JWT_AUTH_FAIL_LIMIT_ENV,
    SIGNER_JWT_AUTH_FAIL_TIMEOUT_SECONDS_DEFAULT, SIGNER_JWT_AUTH_FAIL_TIMEOUT_SECONDS_ENV,
    SIGNER_PORT_DEFAULT,
};
use crate::{
    config::{
        load_jwt_secrets, DIRK_CA_CERT_ENV, DIRK_CERT_ENV, DIRK_DIR_SECRETS_ENV, DIRK_KEY_ENV,
    },
    signer::{ProxyStore, SignerLoader},
=======
    load_jwt_secrets, load_optional_env_var, utils::load_env_var, CommitBoostConfig,
    SIGNER_ENDPOINT_ENV, SIGNER_IMAGE_DEFAULT, SIGNER_JWT_AUTH_FAIL_LIMIT_ENV,
    SIGNER_JWT_AUTH_FAIL_TIMEOUT_SECONDS_ENV,
};
use crate::{
    config::{DIRK_CA_CERT_ENV, DIRK_CERT_ENV, DIRK_DIR_SECRETS_ENV, DIRK_KEY_ENV},
    signer::{
        ProxyStore, SignerLoader, DEFAULT_JWT_AUTH_FAIL_LIMIT,
        DEFAULT_JWT_AUTH_FAIL_TIMEOUT_SECONDS, DEFAULT_SIGNER_PORT,
    },
>>>>>>> a78f57c5
    types::{Chain, ModuleId},
    utils::{default_host, default_u16, default_u32},
};

/// The signing configuration for a commitment module.
#[derive(Clone, Debug, PartialEq)]
pub struct ModuleSigningConfig {
    /// Human-readable name of the module.
    pub module_name: ModuleId,

    /// The JWT secret for the module to communicate with the signer module.
    pub jwt_secret: String,

    /// A unique identifier for the module, which is used when signing requests
    /// to generate signatures for this module. Must be a 32-byte hex string.
    /// A leading 0x prefix is optional.
    pub signing_id: B256,
}

impl ModuleSigningConfig {
    pub fn validate(&self) -> Result<()> {
        // Ensure the JWT secret is not empty
        if self.jwt_secret.is_empty() {
            bail!("JWT secret cannot be empty");
        }

        // Ensure the signing ID is a valid B256
        if self.signing_id.is_zero() {
            bail!("Signing ID cannot be zero");
        }

        Ok(())
    }
}

#[derive(Debug, Serialize, Deserialize, Clone)]
#[serde(rename_all = "snake_case")]
pub struct SignerConfig {
    /// Host address to listen for signer API calls on
    #[serde(default = "default_host")]
    pub host: Ipv4Addr,
    /// Port to listen for signer API calls on
    #[serde(default = "default_u16::<SIGNER_PORT_DEFAULT>")]
    pub port: u16,
    /// Docker image of the module
    #[serde(default = "default_signer_image")]
    pub docker_image: String,

    /// Number of JWT auth failures before rate limiting an endpoint
    /// If set to 0, no rate limiting will be applied
<<<<<<< HEAD
    #[serde(default = "default_u32::<SIGNER_JWT_AUTH_FAIL_LIMIT_DEFAULT>")]
=======
    #[serde(default = "default_u32::<DEFAULT_JWT_AUTH_FAIL_LIMIT>")]
>>>>>>> a78f57c5
    pub jwt_auth_fail_limit: u32,

    /// Duration in seconds to rate limit an endpoint after the JWT auth failure
    /// limit has been reached
<<<<<<< HEAD
    #[serde(default = "default_u32::<SIGNER_JWT_AUTH_FAIL_TIMEOUT_SECONDS_DEFAULT>")]
=======
    #[serde(default = "default_u32::<DEFAULT_JWT_AUTH_FAIL_TIMEOUT_SECONDS>")]
>>>>>>> a78f57c5
    pub jwt_auth_fail_timeout_seconds: u32,

    /// Inner type-specific configuration
    #[serde(flatten)]
    pub inner: SignerType,
}

impl SignerConfig {
    /// Validate the signer config
    pub async fn validate(&self) -> Result<()> {
        // Port must be positive
        ensure!(self.port > 0, "Port must be positive");

        // The Docker tag must parse
        ensure!(!self.docker_image.is_empty(), "Docker image is empty");
        ensure!(
            DockerImage::parse(&self.docker_image).is_ok(),
            format!("Invalid Docker image: {}", self.docker_image)
        );

        Ok(())
    }
}

<<<<<<< HEAD
fn default_signer_image() -> String {
=======
fn default_signer() -> String {
>>>>>>> a78f57c5
    SIGNER_IMAGE_DEFAULT.to_string()
}

#[derive(Debug, Serialize, Deserialize, Clone)]
#[serde(rename_all = "snake_case")]
pub struct DirkHostConfig {
    /// Domain name of the server to use in TLS verification
    pub server_name: Option<String>,
    /// Complete URL of the Dirk server
    pub url: Url,
    /// Wallets to load consensus keys from
    pub wallets: Vec<String>,
}

#[derive(Debug, Serialize, Deserialize, Clone)]
#[serde(rename_all = "snake_case")]
pub enum SignerType {
    /// Local signer module
    Local {
        /// Which keys to load
        loader: SignerLoader,
        /// How to store keys
        store: Option<ProxyStore>,
    },
    /// Remote signer module with compatible API like Web3Signer
    Remote {
        /// Complete URL of the base API endpoint
        url: Url,
    },
    /// Dirk remote signer module
    Dirk {
        /// List of Dirk hosts with their accounts
        hosts: Vec<DirkHostConfig>,
        /// Path to the client certificate
        cert_path: PathBuf,
        /// Path to the client key
        key_path: PathBuf,
        /// Path to where the account passwords are stored
        secrets_path: PathBuf,
        /// Path to the CA certificate
        ca_cert_path: Option<PathBuf>,
        /// How to store proxy key delegations
        /// ERC2335 is not supported with Dirk signer
        store: Option<ProxyStore>,
    },
}

#[derive(Clone, Debug)]
pub struct DirkConfig {
    pub hosts: Vec<DirkHostConfig>,
    pub client_cert: Identity,
    pub secrets_path: PathBuf,
    pub cert_auth: Option<Certificate>,
}

#[derive(Debug, Clone)]
pub struct StartSignerConfig {
    pub chain: Chain,
    pub loader: Option<SignerLoader>,
    pub store: Option<ProxyStore>,
    pub endpoint: SocketAddr,
<<<<<<< HEAD
    pub mod_signing_configs: HashMap<ModuleId, ModuleSigningConfig>,
=======
    pub jwts: HashMap<ModuleId, String>,
>>>>>>> a78f57c5
    pub jwt_auth_fail_limit: u32,
    pub jwt_auth_fail_timeout_seconds: u32,
    pub dirk: Option<DirkConfig>,
}

impl StartSignerConfig {
    pub fn load_from_env() -> Result<Self> {
        let config = CommitBoostConfig::from_env_path()?;

        let jwt_secrets = load_jwt_secrets()?;

        // Load the module signing configs
        let mod_signing_configs = load_module_signing_configs(&config, &jwt_secrets)
            .wrap_err("Failed to load module signing configs")?;

        let signer_config = config.signer.ok_or_eyre("Signer config is missing")?;

        // Load the server endpoint first from the env var if present, otherwise the
        // config
        let endpoint = if let Some(endpoint) = load_optional_env_var(SIGNER_ENDPOINT_ENV) {
            endpoint.parse()?
        } else {
            SocketAddr::from((signer_config.host, signer_config.port))
        };

        // Load the JWT auth fail limit the same way
        let jwt_auth_fail_limit =
            if let Some(limit) = load_optional_env_var(SIGNER_JWT_AUTH_FAIL_LIMIT_ENV) {
                limit.parse()?
            } else {
                signer_config.jwt_auth_fail_limit
            };

        // Load the JWT auth fail timeout the same way
        let jwt_auth_fail_timeout_seconds = if let Some(timeout) =
            load_optional_env_var(SIGNER_JWT_AUTH_FAIL_TIMEOUT_SECONDS_ENV)
        {
            timeout.parse()?
        } else {
            signer_config.jwt_auth_fail_timeout_seconds
        };

        match signer_config.inner {
            SignerType::Local { loader, store, .. } => Ok(StartSignerConfig {
                chain: config.chain,
                loader: Some(loader),
                endpoint,
<<<<<<< HEAD
                mod_signing_configs,
=======
                jwts,
>>>>>>> a78f57c5
                jwt_auth_fail_limit,
                jwt_auth_fail_timeout_seconds,
                store,
                dirk: None,
            }),

            SignerType::Dirk {
                hosts,
                cert_path,
                key_path,
                secrets_path,
                ca_cert_path,
                store,
                ..
            } => {
                let cert_path = load_env_var(DIRK_CERT_ENV).map(PathBuf::from).unwrap_or(cert_path);
                let key_path = load_env_var(DIRK_KEY_ENV).map(PathBuf::from).unwrap_or(key_path);
                let secrets_path =
                    load_env_var(DIRK_DIR_SECRETS_ENV).map(PathBuf::from).unwrap_or(secrets_path);
                let ca_cert_path =
                    load_env_var(DIRK_CA_CERT_ENV).map(PathBuf::from).ok().or(ca_cert_path);

                if let Some(ProxyStore::ERC2335 { .. }) = store {
                    bail!("ERC2335 store is not supported with Dirk signer")
                }

                Ok(StartSignerConfig {
                    chain: config.chain,
                    endpoint,
<<<<<<< HEAD
                    mod_signing_configs,
=======
                    jwts,
>>>>>>> a78f57c5
                    jwt_auth_fail_limit,
                    jwt_auth_fail_timeout_seconds,
                    loader: None,
                    store,
                    dirk: Some(DirkConfig {
                        hosts,
                        client_cert: Identity::from_pem(
                            std::fs::read_to_string(cert_path)?,
                            std::fs::read_to_string(key_path)?,
                        ),
                        secrets_path,
                        cert_auth: match ca_cert_path {
                            Some(path) => {
                                Some(Certificate::from_pem(std::fs::read_to_string(path)?))
                            }
                            None => None,
                        },
                    }),
                })
            }

            SignerType::Remote { .. } => {
                bail!("Remote signer configured")
            }
        }
    }
}

/// Loads the signing configurations for each module defined in the Commit Boost
/// config, coupling them with their JWT secrets and handling any potential
/// duplicates or missing values.
pub fn load_module_signing_configs(
    config: &CommitBoostConfig,
    jwt_secrets: &HashMap<ModuleId, String>,
) -> Result<HashMap<ModuleId, ModuleSigningConfig>> {
    let mut mod_signing_configs = HashMap::new();
    if let Some(modules) = &config.modules {
        let mut seen_jwt_secrets = HashMap::new();
        let mut seen_signing_ids = HashMap::new();
        for module in modules {
            // Validate the module ID
            ensure!(!module.id.is_empty(), "Module ID cannot be empty");

            // Make sure it hasn't been used yet
            ensure!(
                !mod_signing_configs.contains_key(&module.id),
                "Duplicate module config detected: ID {} is already used",
                module.id
            );

            // Make sure the JWT secret is present
            let jwt_secret = match jwt_secrets.get(&module.id) {
                Some(secret) => secret.clone(),
                None => bail!("JWT secret for module {} is missing", module.id),
            };

            // Make sure the signing ID is present
            let signing_id = match &module.signing_id {
                Some(id) => *id,
                None => bail!("Signing ID for module {} is missing", module.id),
            };

            // Create the module signing config and validate it
            let module_signing_config =
                ModuleSigningConfig { module_name: module.id.clone(), jwt_secret, signing_id };
            module_signing_config
                .validate()
                .wrap_err(format!("Invalid signing config for module {}", module.id))?;

            // Check for duplicates in JWT secrets and signing IDs
            match seen_jwt_secrets.get(&module_signing_config.jwt_secret) {
                Some(existing_module) => {
                    bail!(
                        "Duplicate JWT secret detected for modules {} and {}",
                        existing_module,
                        module.id
                    )
                }
                None => {
                    seen_jwt_secrets.insert(module_signing_config.jwt_secret.clone(), &module.id);
                }
            };
            match seen_signing_ids.get(&module_signing_config.signing_id) {
                Some(existing_module) => {
                    bail!(
                        "Duplicate signing ID detected for modules {} and {}",
                        existing_module,
                        module.id
                    )
                }
                None => {
                    seen_signing_ids.insert(module_signing_config.signing_id, &module.id);
                    signing_id
                }
            };

            mod_signing_configs.insert(module.id.clone(), module_signing_config);
        }
    }

    Ok(mod_signing_configs)
}

#[cfg(test)]
mod tests {
    use alloy::primitives::{b256, Uint};

    use super::*;
    use crate::config::{LogsSettings, ModuleKind, PbsConfig, StaticModuleConfig, StaticPbsConfig};

    async fn get_base_config() -> CommitBoostConfig {
        CommitBoostConfig {
            chain: Chain::Hoodi,
            relays: vec![],
            pbs: StaticPbsConfig {
                docker_image: String::from(""),
                pbs_config: PbsConfig {
                    host: Ipv4Addr::new(127, 0, 0, 1),
                    port: 0,
                    relay_check: false,
                    wait_all_registrations: false,
                    timeout_get_header_ms: 0,
                    timeout_get_payload_ms: 0,
                    timeout_register_validator_ms: 0,
                    skip_sigverify: false,
                    min_bid_wei: Uint::<256, 4>::from(0),
                    late_in_slot_time_ms: 0,
                    extra_validation_enabled: false,
                    rpc_url: None,
                },
                with_signer: true,
            },
            muxes: None,
            modules: Some(vec![]),
            signer: None,
            metrics: None,
            logs: LogsSettings::default(),
        }
    }

    async fn create_module_config(id: &ModuleId, signing_id: &B256) -> StaticModuleConfig {
        StaticModuleConfig {
            id: id.clone(),
            signing_id: Some(*signing_id),
            docker_image: String::from(""),
            env: None,
            env_file: None,
            kind: ModuleKind::Commit,
        }
    }

    #[tokio::test]
    async fn test_good_config() -> Result<()> {
        let mut cfg = get_base_config().await;
        let first_module_id = ModuleId("test_module".to_string());
        let first_signing_id =
            b256!("0101010101010101010101010101010101010101010101010101010101010101");
        let second_module_id = ModuleId("2nd_test_module".to_string());
        let second_signing_id =
            b256!("0202020202020202020202020202020202020202020202020202020202020202");

        cfg.modules = Some(vec![
            create_module_config(&first_module_id, &first_signing_id).await,
            create_module_config(&second_module_id, &second_signing_id).await,
        ]);

        let jwts = HashMap::from([
            (first_module_id.clone(), "supersecret".to_string()),
            (second_module_id.clone(), "another-secret".to_string()),
        ]);

        // Load the mod signing configuration
        let mod_signing_configs = load_module_signing_configs(&cfg, &jwts)
            .wrap_err("Failed to load module signing configs")?;
        assert!(mod_signing_configs.len() == 2, "Expected 2 mod signing configurations");

        // Check the first module
        let module_1 = mod_signing_configs
            .get(&first_module_id)
            .unwrap_or_else(|| panic!("Missing '{first_module_id}' in mod signing configs"));
        assert_eq!(module_1.module_name, first_module_id, "Module name mismatch for 'test_module'");
        assert_eq!(
            module_1.jwt_secret, jwts[&first_module_id],
            "JWT secret mismatch for '{first_module_id}'"
        );
        assert_eq!(
            module_1.signing_id, first_signing_id,
            "Signing ID mismatch for '{first_module_id}'"
        );

        // Check the second module
        let module_2 = mod_signing_configs
            .get(&second_module_id)
            .unwrap_or_else(|| panic!("Missing '{second_module_id}' in mod signing configs"));
        assert_eq!(
            module_2.module_name, second_module_id,
            "Module name mismatch for '{second_module_id}'"
        );
        assert_eq!(
            module_2.jwt_secret, jwts[&second_module_id],
            "JWT secret mismatch for '{second_module_id}'"
        );
        assert_eq!(
            module_2.signing_id, second_signing_id,
            "Signing ID mismatch for '{second_module_id}'"
        );

        Ok(())
    }

    #[tokio::test]
    async fn test_duplicate_module_names() -> Result<()> {
        let mut cfg = get_base_config().await;
        let first_module_id = ModuleId("test_module".to_string());
        let first_signing_id =
            b256!("0101010101010101010101010101010101010101010101010101010101010101");
        let second_module_id = ModuleId("2nd_test_module".to_string());
        let second_signing_id =
            b256!("0202020202020202020202020202020202020202020202020202020202020202");

        cfg.modules = Some(vec![
            create_module_config(&first_module_id, &first_signing_id).await,
            create_module_config(&first_module_id, &second_signing_id).await, /* Duplicate module name */
        ]);

        let jwts = HashMap::from([
            (first_module_id.clone(), "supersecret".to_string()),
            (second_module_id.clone(), "another-secret".to_string()),
        ]);

        // Make sure there was an error
        let result = load_module_signing_configs(&cfg, &jwts);
        assert!(result.is_err(), "Expected error due to duplicate module names");
        if let Err(e) = result {
            assert_eq!(
                e.to_string(),
                format!("Duplicate module config detected: ID {first_module_id} is already used")
            );
        }
        Ok(())
    }

    #[tokio::test]
    async fn test_duplicate_jwt_secrets() -> Result<()> {
        let mut cfg = get_base_config().await;
        let first_module_id = ModuleId("test_module".to_string());
        let first_signing_id =
            b256!("0101010101010101010101010101010101010101010101010101010101010101");
        let second_module_id = ModuleId("2nd_test_module".to_string());
        let second_signing_id =
            b256!("0202020202020202020202020202020202020202020202020202020202020202");

        cfg.modules = Some(vec![
            create_module_config(&first_module_id, &first_signing_id).await,
            create_module_config(&second_module_id, &second_signing_id).await,
        ]);

        let jwts = HashMap::from([
            (first_module_id.clone(), "supersecret".to_string()),
            (second_module_id.clone(), "supersecret".to_string()), /* Duplicate JWT secret */
        ]);

        // Make sure there was an error
        let result = load_module_signing_configs(&cfg, &jwts);
        assert!(result.is_err(), "Expected error due to duplicate JWT secrets");
        if let Err(e) = result {
            assert_eq!(
                e.to_string(),
                format!(
                    "Duplicate JWT secret detected for modules {first_module_id} and {second_module_id}",
                )
            );
        }
        Ok(())
    }

    #[tokio::test]
    async fn test_duplicate_signing_ids() -> Result<()> {
        let mut cfg = get_base_config().await;
        let first_module_id = ModuleId("test_module".to_string());
        let first_signing_id =
            b256!("0101010101010101010101010101010101010101010101010101010101010101");
        let second_module_id = ModuleId("2nd_test_module".to_string());

        cfg.modules = Some(vec![
            create_module_config(&first_module_id, &first_signing_id).await,
            create_module_config(&second_module_id, &first_signing_id).await, /* Duplicate signing ID */
        ]);

        let jwts = HashMap::from([
            (first_module_id.clone(), "supersecret".to_string()),
            (second_module_id.clone(), "another-secret".to_string()),
        ]);

        // Make sure there was an error
        let result = load_module_signing_configs(&cfg, &jwts);
        assert!(result.is_err(), "Expected error due to duplicate signing IDs");
        if let Err(e) = result {
            assert_eq!(
                e.to_string(),
                format!(
                    "Duplicate signing ID detected for modules {first_module_id} and {second_module_id}",
                )
            );
        }
        Ok(())
    }

    #[tokio::test]
    async fn test_missing_jwt_secret() -> Result<()> {
        let mut cfg = get_base_config().await;
        let first_module_id = ModuleId("test_module".to_string());
        let first_signing_id =
            b256!("0101010101010101010101010101010101010101010101010101010101010101");
        let second_module_id = ModuleId("2nd_test_module".to_string());
        let second_signing_id =
            b256!("0202020202020202020202020202020202020202020202020202020202020202");

        cfg.modules = Some(vec![
            create_module_config(&first_module_id, &first_signing_id).await,
            create_module_config(&second_module_id, &second_signing_id).await,
        ]);

        let jwts = HashMap::from([(second_module_id.clone(), "another-secret".to_string())]);

        // Make sure there was an error
        let result = load_module_signing_configs(&cfg, &jwts);
        assert!(result.is_err(), "Expected error due to missing JWT secret");
        if let Err(e) = result {
            assert_eq!(
                e.to_string(),
                format!("JWT secret for module {first_module_id} is missing")
            );
        }
        Ok(())
    }

    #[tokio::test]
    async fn test_empty_jwt_secret() -> Result<()> {
        let mut cfg = get_base_config().await;
        let first_module_id = ModuleId("test_module".to_string());
        let first_signing_id =
            b256!("0101010101010101010101010101010101010101010101010101010101010101");

        cfg.modules = Some(vec![create_module_config(&first_module_id, &first_signing_id).await]);

        let jwts = HashMap::from([(first_module_id.clone(), "".to_string())]);

        // Make sure there was an error
        let result = load_module_signing_configs(&cfg, &jwts);
        assert!(result.is_err(), "Expected error due to empty JWT secret");
        if let Err(e) = result {
            assert!(format!("{:?}", e).contains("JWT secret cannot be empty"));
        }

        Ok(())
    }

    #[tokio::test]
    async fn test_zero_signing_id() -> Result<()> {
        let mut cfg = get_base_config().await;
        let first_module_id = ModuleId("test_module".to_string());
        let first_signing_id =
            b256!("0000000000000000000000000000000000000000000000000000000000000000");

        cfg.modules = Some(vec![create_module_config(&first_module_id, &first_signing_id).await]);

        let jwts = HashMap::from([(first_module_id.clone(), "supersecret".to_string())]);

        // Make sure there was an error
        let result = load_module_signing_configs(&cfg, &jwts);
        assert!(result.is_err(), "Expected error due to zero signing ID");
        if let Err(e) = result {
            assert!(format!("{:?}", e).contains("Signing ID cannot be zero"));
        }
        Ok(())
    }
}<|MERGE_RESOLUTION|>--- conflicted
+++ resolved
@@ -4,20 +4,14 @@
     path::PathBuf,
 };
 
-<<<<<<< HEAD
 use alloy::primitives::B256;
 use docker_image::DockerImage;
 use eyre::{bail, ensure, Context, OptionExt, Result};
-=======
-use docker_image::DockerImage;
-use eyre::{bail, ensure, OptionExt, Result};
->>>>>>> a78f57c5
 use serde::{Deserialize, Serialize};
 use tonic::transport::{Certificate, Identity};
 use url::Url;
 
 use super::{
-<<<<<<< HEAD
     load_optional_env_var, utils::load_env_var, CommitBoostConfig, SIGNER_ENDPOINT_ENV,
     SIGNER_IMAGE_DEFAULT, SIGNER_JWT_AUTH_FAIL_LIMIT_DEFAULT, SIGNER_JWT_AUTH_FAIL_LIMIT_ENV,
     SIGNER_JWT_AUTH_FAIL_TIMEOUT_SECONDS_DEFAULT, SIGNER_JWT_AUTH_FAIL_TIMEOUT_SECONDS_ENV,
@@ -28,18 +22,6 @@
         load_jwt_secrets, DIRK_CA_CERT_ENV, DIRK_CERT_ENV, DIRK_DIR_SECRETS_ENV, DIRK_KEY_ENV,
     },
     signer::{ProxyStore, SignerLoader},
-=======
-    load_jwt_secrets, load_optional_env_var, utils::load_env_var, CommitBoostConfig,
-    SIGNER_ENDPOINT_ENV, SIGNER_IMAGE_DEFAULT, SIGNER_JWT_AUTH_FAIL_LIMIT_ENV,
-    SIGNER_JWT_AUTH_FAIL_TIMEOUT_SECONDS_ENV,
-};
-use crate::{
-    config::{DIRK_CA_CERT_ENV, DIRK_CERT_ENV, DIRK_DIR_SECRETS_ENV, DIRK_KEY_ENV},
-    signer::{
-        ProxyStore, SignerLoader, DEFAULT_JWT_AUTH_FAIL_LIMIT,
-        DEFAULT_JWT_AUTH_FAIL_TIMEOUT_SECONDS, DEFAULT_SIGNER_PORT,
-    },
->>>>>>> a78f57c5
     types::{Chain, ModuleId},
     utils::{default_host, default_u16, default_u32},
 };
@@ -90,20 +72,12 @@
 
     /// Number of JWT auth failures before rate limiting an endpoint
     /// If set to 0, no rate limiting will be applied
-<<<<<<< HEAD
     #[serde(default = "default_u32::<SIGNER_JWT_AUTH_FAIL_LIMIT_DEFAULT>")]
-=======
-    #[serde(default = "default_u32::<DEFAULT_JWT_AUTH_FAIL_LIMIT>")]
->>>>>>> a78f57c5
     pub jwt_auth_fail_limit: u32,
 
     /// Duration in seconds to rate limit an endpoint after the JWT auth failure
     /// limit has been reached
-<<<<<<< HEAD
     #[serde(default = "default_u32::<SIGNER_JWT_AUTH_FAIL_TIMEOUT_SECONDS_DEFAULT>")]
-=======
-    #[serde(default = "default_u32::<DEFAULT_JWT_AUTH_FAIL_TIMEOUT_SECONDS>")]
->>>>>>> a78f57c5
     pub jwt_auth_fail_timeout_seconds: u32,
 
     /// Inner type-specific configuration
@@ -128,11 +102,7 @@
     }
 }
 
-<<<<<<< HEAD
 fn default_signer_image() -> String {
-=======
-fn default_signer() -> String {
->>>>>>> a78f57c5
     SIGNER_IMAGE_DEFAULT.to_string()
 }
 
@@ -194,11 +164,7 @@
     pub loader: Option<SignerLoader>,
     pub store: Option<ProxyStore>,
     pub endpoint: SocketAddr,
-<<<<<<< HEAD
     pub mod_signing_configs: HashMap<ModuleId, ModuleSigningConfig>,
-=======
-    pub jwts: HashMap<ModuleId, String>,
->>>>>>> a78f57c5
     pub jwt_auth_fail_limit: u32,
     pub jwt_auth_fail_timeout_seconds: u32,
     pub dirk: Option<DirkConfig>,
@@ -246,11 +212,7 @@
                 chain: config.chain,
                 loader: Some(loader),
                 endpoint,
-<<<<<<< HEAD
                 mod_signing_configs,
-=======
-                jwts,
->>>>>>> a78f57c5
                 jwt_auth_fail_limit,
                 jwt_auth_fail_timeout_seconds,
                 store,
@@ -280,11 +242,7 @@
                 Ok(StartSignerConfig {
                     chain: config.chain,
                     endpoint,
-<<<<<<< HEAD
                     mod_signing_configs,
-=======
-                    jwts,
->>>>>>> a78f57c5
                     jwt_auth_fail_limit,
                     jwt_auth_fail_timeout_seconds,
                     loader: None,
@@ -414,6 +372,7 @@
                     late_in_slot_time_ms: 0,
                     extra_validation_enabled: false,
                     rpc_url: None,
+                    register_validator_retry_limit: 3,
                 },
                 with_signer: true,
             },
