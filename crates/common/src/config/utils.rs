--- conflicted
+++ resolved
@@ -1,10 +1,7 @@
 use std::{collections::HashMap, env, path::Path};
 
-<<<<<<< HEAD
+use alloy::rpc::types::beacon::BlsPublicKey;
 use bytes::{BufMut, BytesMut};
-=======
-use alloy::rpc::types::beacon::BlsPublicKey;
->>>>>>> efc7ac7c
 use eyre::{bail, Context, Result};
 use serde::de::DeserializeOwned;
 
@@ -38,7 +35,6 @@
     decode_string_to_map(&jwt_secrets)
 }
 
-<<<<<<< HEAD
 /// Reads an HTTP response safely, erroring out if it failed or if the body is
 /// too large.
 pub async fn safe_read_http_response(mut response: reqwest::Response) -> Result<String> {
@@ -77,7 +73,8 @@
         Ok(s) => Ok(s.to_string()),
         Err(e) => bail!("Failed to decode response body as UTF-8: {e}"),
     }
-=======
+}
+
 /// Removes duplicate entries from a vector of BlsPublicKey
 pub fn remove_duplicate_keys(keys: Vec<BlsPublicKey>) -> Vec<BlsPublicKey> {
     let mut unique_keys = Vec::new();
@@ -90,7 +87,6 @@
     }
 
     unique_keys
->>>>>>> efc7ac7c
 }
 
 fn decode_string_to_map(raw: &str) -> Result<HashMap<ModuleId, String>> {
