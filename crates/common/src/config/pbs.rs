--- conflicted
+++ resolved
@@ -25,12 +25,8 @@
         SIGNER_URL_ENV,
     },
     pbs::{
-<<<<<<< HEAD
-        BlsPublicKey, DefaultTimeout, RelayClient, RelayEntry, DEFAULT_PBS_PORT,
-=======
-        BuilderEventPublisher, DefaultTimeout, RelayClient, RelayEntry, DEFAULT_PBS_PORT,
->>>>>>> 527e63b1
-        LATE_IN_SLOT_TIME_MS, REGISTER_VALIDATOR_RETRY_LIMIT,
+        DefaultTimeout, RelayClient, RelayEntry, DEFAULT_PBS_PORT, LATE_IN_SLOT_TIME_MS,
+        REGISTER_VALIDATOR_RETRY_LIMIT,
     },
     types::{BlsPublicKey, Chain, Jwt, ModuleId},
     utils::{
