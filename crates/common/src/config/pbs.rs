--- conflicted
+++ resolved
@@ -22,14 +22,9 @@
 use crate::{
     commit::client::SignerClient,
     config::{
-<<<<<<< HEAD
-        CONFIG_ENV, MODULE_JWT_ENV, PBS_MODULE_NAME, PbsMuxes, SIGNER_TLS_CERTIFICATE_NAME,
-        SIGNER_TLS_CERTIFICATES_PATH_ENV, SIGNER_URL_ENV, SignerConfig, TlsMode, load_env_var,
-        load_file_from_env,
-=======
-        CONFIG_ENV, MODULE_JWT_ENV, MuxKeysLoader, PBS_MODULE_NAME, PbsMuxes, SIGNER_URL_ENV,
-        load_env_var, load_file_from_env,
->>>>>>> ce1d2ec3
+        CONFIG_ENV, MODULE_JWT_ENV, MuxKeysLoader, PBS_MODULE_NAME, PbsMuxes,
+        SIGNER_TLS_CERTIFICATE_NAME, SIGNER_TLS_CERTIFICATES_PATH_ENV, SIGNER_URL_ENV,
+        SignerConfig, TlsMode, load_env_var, load_file_from_env,
     },
     pbs::{
         DEFAULT_PBS_PORT, DEFAULT_REGISTRY_REFRESH_SECONDS, DefaultTimeout, LATE_IN_SLOT_TIME_MS,
