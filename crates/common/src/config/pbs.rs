//! Configuration for the PBS module

use std::{
    collections::HashMap,
    net::{Ipv4Addr, SocketAddr},
    sync::Arc,
};

use alloy::{
    primitives::{utils::format_ether, U256},
    providers::{Provider, ProviderBuilder},
    rpc::types::beacon::BlsPublicKey,
};
use eyre::{ensure, Result};
use serde::{de::DeserializeOwned, Deserialize, Serialize};
use url::Url;

use super::{
    constants::PBS_IMAGE_DEFAULT, load_optional_env_var, CommitBoostConfig, RuntimeMuxConfig,
    HTTP_TIMEOUT_SECONDS_DEFAULT, PBS_ENDPOINT_ENV,
};
use crate::{
    commit::client::SignerClient,
    config::{
        load_env_var, load_file_from_env, PbsMuxes, CONFIG_ENV, MODULE_JWT_ENV, PBS_MODULE_NAME,
        SIGNER_URL_ENV,
    },
    pbs::{
        BuilderEventPublisher, DefaultTimeout, RelayClient, RelayEntry, DEFAULT_PBS_PORT,
        LATE_IN_SLOT_TIME_MS, REGISTER_VALIDATOR_RETRY_LIMIT,
    },
    types::{Chain, Jwt, ModuleId},
    utils::{
        as_eth_str, default_bool, default_host, default_u16, default_u256, default_u32,
        default_u64, WEI_PER_ETH,
    },
};

#[derive(Debug, Clone, Deserialize, Serialize)]
pub struct RelayConfig {
    /// Relay ID, if missing will default to the URL hostname from the entry
    pub id: Option<String>,
    /// Relay in the form of scheme://pubkey@host
    #[serde(rename = "url")]
    pub entry: RelayEntry,
    /// Optional headers to send with each request
    pub headers: Option<HashMap<String, String>>,
    /// Optional GET parameters to add to each request
    pub get_params: Option<HashMap<String, String>>,
    /// Whether to enable timing games
    #[serde(default = "default_bool::<false>")]
    pub enable_timing_games: bool,
    /// Target time in slot when to send the first header request
    pub target_first_request_ms: Option<u64>,
    /// Frequency in ms to send get_header requests
    pub frequency_get_header_ms: Option<u64>,
    /// Maximum number of validators to send to relays in one registration
    /// request
    #[serde(deserialize_with = "empty_string_as_none", default)]
    pub validator_registration_batch_size: Option<usize>,
}

fn empty_string_as_none<'de, D>(deserializer: D) -> Result<Option<usize>, D::Error>
where
    D: serde::Deserializer<'de>,
{
    #[derive(Deserialize)]
    #[serde(untagged)]
    enum Helper {
        Str(String),
        Number(usize),
    }

    match Helper::deserialize(deserializer)? {
        Helper::Str(str) if str.is_empty() => Ok(None),
        Helper::Str(str) => Ok(Some(str.parse().map_err(|_| {
            serde::de::Error::custom("Expected empty string or number".to_string())
        })?)),
        Helper::Number(number) => Ok(Some(number)),
    }
}

impl RelayConfig {
    pub fn id(&self) -> &str {
        self.id.as_deref().unwrap_or(self.entry.id.as_str())
    }
}

#[derive(Debug, Clone, Deserialize, Serialize)]
pub struct PbsConfig {
    /// Host to receive BuilderAPI calls from beacon node
    #[serde(default = "default_host")]
    pub host: Ipv4Addr,
    /// Port to receive BuilderAPI calls from beacon node
    #[serde(default = "default_u16::<DEFAULT_PBS_PORT>")]
    pub port: u16,
    /// Whether to forward `get_status` to relays or skip it
    #[serde(default = "default_bool::<true>")]
    pub relay_check: bool,
    /// Whether to wait  for all registrations to complete before returning
    #[serde(default = "default_bool::<true>")]
    pub wait_all_registrations: bool,
    /// Timeout for get_header request in milliseconds
    #[serde(default = "default_u64::<{ DefaultTimeout::GET_HEADER_MS }>")]
    pub timeout_get_header_ms: u64,
    /// Timeout for get_payload request in milliseconds
    #[serde(default = "default_u64::<{ DefaultTimeout::GET_PAYLOAD_MS }>")]
    pub timeout_get_payload_ms: u64,
    /// Timeout for register_validator request in milliseconds
    #[serde(default = "default_u64::<{ DefaultTimeout::REGISTER_VALIDATOR_MS }>")]
    pub timeout_register_validator_ms: u64,
    /// Whether to skip the relay signature verification
    #[serde(default = "default_bool::<false>")]
    pub skip_sigverify: bool,
    /// Minimum bid that will be accepted from get_header
    #[serde(rename = "min_bid_eth", with = "as_eth_str", default = "default_u256")]
    pub min_bid_wei: U256,
    /// How late in the slot we consider to be "late"
    #[serde(default = "default_u64::<LATE_IN_SLOT_TIME_MS>")]
    pub late_in_slot_time_ms: u64,
    /// Enable extra validation of get_header responses
    #[serde(default = "default_bool::<false>")]
    pub extra_validation_enabled: bool,
    /// Execution Layer RPC url to use for extra validation
    pub rpc_url: Option<Url>,
<<<<<<< HEAD
    /// Timeout for HTTP requests in seconds
    #[serde(default = "default_u64::<HTTP_TIMEOUT_SECONDS_DEFAULT>")]
    pub http_timeout_seconds: u64,
=======
    /// Maximum number of retries for validator registration request per relay
    #[serde(default = "default_u32::<REGISTER_VALIDATOR_RETRY_LIMIT>")]
    pub register_validator_retry_limit: u32,
>>>>>>> efc7ac7c
}

impl PbsConfig {
    /// Validate PBS config parameters
    pub async fn validate(&self, chain: Chain) -> Result<()> {
        // timeouts must be positive
        ensure!(self.timeout_get_header_ms > 0, "timeout_get_header_ms must be greater than 0");
        ensure!(self.timeout_get_payload_ms > 0, "timeout_get_payload_ms must be greater than 0");
        ensure!(
            self.timeout_register_validator_ms > 0,
            "timeout_register_validator_ms must be greater than 0"
        );
        ensure!(self.late_in_slot_time_ms > 0, "late_in_slot_time_ms must be greater than 0");

        ensure!(
            self.timeout_get_header_ms < self.late_in_slot_time_ms,
            "timeout_get_header_ms must be less than late_in_slot_time_ms"
        );
        ensure!(
            self.register_validator_retry_limit > 0,
            "register_validator_retry_limit must be greater than 0"
        );

        ensure!(
            self.min_bid_wei < U256::from(WEI_PER_ETH),
            format!("min bid is too high: {} ETH", format_ether(self.min_bid_wei))
        );

        if self.extra_validation_enabled {
            ensure!(
                self.rpc_url.is_some(),
                "rpc_url is required if extra_validation_enabled is true"
            );
        }

        if let Some(rpc_url) = &self.rpc_url {
            // TODO: remove this once we support chain ids for custom chains
            if !matches!(chain, Chain::Custom { .. }) {
                let provider = ProviderBuilder::new().on_http(rpc_url.clone());
                let chain_id = provider.get_chain_id().await?;
                ensure!(
                    chain_id == chain.id(),
                    "Rpc url is for the wrong chain, expected: {} ({:?}) got {}",
                    chain.id(),
                    chain,
                    chain_id
                );
            }
        }

        Ok(())
    }
}

/// Static pbs config from config file
#[derive(Debug, Deserialize, Serialize)]
pub struct StaticPbsConfig {
    /// Docker image of the module
    #[serde(default = "default_pbs")]
    pub docker_image: String,
    /// Config of pbs module
    #[serde(flatten)]
    pub pbs_config: PbsConfig,
    /// Whether to enable the signer client
    #[serde(default = "default_bool::<false>")]
    pub with_signer: bool,
}

/// Runtime config for the pbs module
#[derive(Debug, Clone)]
pub struct PbsModuleConfig {
    /// Chain spec
    pub chain: Chain,
    /// Endpoint to receive BuilderAPI calls from beacon node
    pub endpoint: SocketAddr,
    /// Pbs default config
    pub pbs_config: Arc<PbsConfig>,
    /// List of default relays
    pub relays: Vec<RelayClient>,
    /// List of all default relays plus additional relays from muxes (based on
    /// URL) DO NOT use this for get_header calls, use `relays` or `muxes`
    /// instead
    pub all_relays: Vec<RelayClient>,
    /// Signer client to call Signer API
    pub signer_client: Option<SignerClient>,
    /// Event publisher
    pub event_publisher: Option<BuilderEventPublisher>,
    /// Muxes config
    pub muxes: Option<HashMap<BlsPublicKey, RuntimeMuxConfig>>,
}

fn default_pbs() -> String {
    PBS_IMAGE_DEFAULT.to_string()
}

/// Loads the default pbs config, i.e. with no signer client or custom data
pub async fn load_pbs_config() -> Result<PbsModuleConfig> {
    let config = CommitBoostConfig::from_env_path()?;
    config.validate().await?;

    // use endpoint from env if set, otherwise use default host and port
    let endpoint = if let Some(endpoint) = load_optional_env_var(PBS_ENDPOINT_ENV) {
        endpoint.parse()?
    } else {
        SocketAddr::from((config.pbs.pbs_config.host, config.pbs.pbs_config.port))
    };

    let muxes = match config.muxes {
        Some(muxes) => {
            let mux_configs = muxes.validate_and_fill(config.chain, &config.pbs.pbs_config).await?;
            Some(mux_configs)
        }
        None => None,
    };

    let relay_clients =
        config.relays.into_iter().map(RelayClient::new).collect::<Result<Vec<_>>>()?;
    let maybe_publiher = BuilderEventPublisher::new_from_env()?;
    let mut all_relays = HashMap::with_capacity(relay_clients.len());

    if let Some(muxes) = &muxes {
        for (_, mux) in muxes.iter() {
            for relay in mux.relays.iter() {
                all_relays.insert(&relay.config.entry.url, relay.clone());
            }
        }
    }

    // insert default relays after to make sure we keep these as defaults,
    // this means we override timing games which is ok since this won't be used for
    // get_header we also override headers if the same relays has two
    // definitions (in muxes and default)
    for relay in relay_clients.iter() {
        all_relays.insert(&relay.config.entry.url, relay.clone());
    }

    let all_relays = all_relays.into_values().collect();

    Ok(PbsModuleConfig {
        chain: config.chain,
        endpoint,
        pbs_config: Arc::new(config.pbs.pbs_config),
        relays: relay_clients,
        all_relays,
        signer_client: None,
        event_publisher: maybe_publiher,
        muxes,
    })
}

/// Loads a custom pbs config, i.e. with signer client and/or custom data
pub async fn load_pbs_custom_config<T: DeserializeOwned>() -> Result<(PbsModuleConfig, T)> {
    #[derive(Debug, Deserialize)]
    struct CustomPbsConfig<U> {
        #[serde(flatten)]
        static_config: StaticPbsConfig,
        #[serde(flatten)]
        extra: U,
    }

    #[derive(Deserialize, Debug)]
    struct StubConfig<U> {
        chain: Chain,
        relays: Vec<RelayConfig>,
        pbs: CustomPbsConfig<U>,
        muxes: Option<PbsMuxes>,
    }

    // load module config including the extra data (if any)
    let cb_config: StubConfig<T> = load_file_from_env(CONFIG_ENV)?;
    cb_config.pbs.static_config.pbs_config.validate(cb_config.chain).await?;

    // use endpoint from env if set, otherwise use default host and port
    let endpoint = if let Some(endpoint) = load_optional_env_var(PBS_ENDPOINT_ENV) {
        endpoint.parse()?
    } else {
        SocketAddr::from((
            cb_config.pbs.static_config.pbs_config.host,
            cb_config.pbs.static_config.pbs_config.port,
        ))
    };

    let muxes = match cb_config.muxes {
        Some(muxes) => Some(
            muxes
                .validate_and_fill(cb_config.chain, &cb_config.pbs.static_config.pbs_config)
                .await?,
        ),
        None => None,
    };

    let relay_clients =
        cb_config.relays.into_iter().map(RelayClient::new).collect::<Result<Vec<_>>>()?;
    let maybe_publiher = BuilderEventPublisher::new_from_env()?;
    let mut all_relays = HashMap::with_capacity(relay_clients.len());

    if let Some(muxes) = &muxes {
        for (_, mux) in muxes.iter() {
            for relay in mux.relays.iter() {
                all_relays.insert(&relay.config.entry.url, relay.clone());
            }
        }
    }

    // insert default relays after to make sure we keep these as defaults,
    // this also means we override timing games which is ok since this won't be used
    // for get header we also override headers if the same relays has two
    // definitions (in muxes and default)
    for relay in relay_clients.iter() {
        all_relays.insert(&relay.config.entry.url, relay.clone());
    }

    let all_relays = all_relays.into_values().collect();

    let signer_client = if cb_config.pbs.static_config.with_signer {
        // if custom pbs requires a signer client, load jwt
        let module_jwt = Jwt(load_env_var(MODULE_JWT_ENV)?);
        let signer_server_url = load_env_var(SIGNER_URL_ENV)?.parse()?;
        Some(SignerClient::new(
            signer_server_url,
            module_jwt,
            ModuleId(PBS_MODULE_NAME.to_string()),
        )?)
    } else {
        None
    };

    Ok((
        PbsModuleConfig {
            chain: cb_config.chain,
            endpoint,
            pbs_config: Arc::new(cb_config.pbs.static_config.pbs_config),
            relays: relay_clients,
            all_relays,
            signer_client,
            event_publisher: maybe_publiher,
            muxes,
        },
        cb_config.pbs.extra,
    ))
}<|MERGE_RESOLUTION|>--- conflicted
+++ resolved
@@ -123,15 +123,12 @@
     pub extra_validation_enabled: bool,
     /// Execution Layer RPC url to use for extra validation
     pub rpc_url: Option<Url>,
-<<<<<<< HEAD
     /// Timeout for HTTP requests in seconds
     #[serde(default = "default_u64::<HTTP_TIMEOUT_SECONDS_DEFAULT>")]
     pub http_timeout_seconds: u64,
-=======
     /// Maximum number of retries for validator registration request per relay
     #[serde(default = "default_u32::<REGISTER_VALIDATOR_RETRY_LIMIT>")]
     pub register_validator_retry_limit: u32,
->>>>>>> efc7ac7c
 }
 
 impl PbsConfig {
