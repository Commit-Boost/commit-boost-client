//! Configuration for the PBS module

use std::{
    collections::HashMap,
    net::{Ipv4Addr, SocketAddr},
    path::PathBuf,
    sync::Arc,
};

use alloy::{
    primitives::{U256, utils::format_ether},
    providers::{Provider, ProviderBuilder},
};
use eyre::{Result, ensure};
use serde::{Deserialize, Serialize, de::DeserializeOwned};
use url::Url;

use super::{
    CommitBoostConfig, HTTP_TIMEOUT_SECONDS_DEFAULT, PBS_ENDPOINT_ENV, RuntimeMuxConfig,
    constants::PBS_IMAGE_DEFAULT, load_optional_env_var,
};
use crate::{
    commit::client::SignerClient,
    config::{
<<<<<<< HEAD
        CONFIG_ENV, MODULE_JWT_ENV, PBS_MODULE_NAME, PbsMuxes, SIGNER_TLS_CERTIFICATE_NAME,
        SIGNER_TLS_CERTIFICATES_PATH_ENV, SIGNER_URL_ENV, SignerConfig, TlsMode, load_env_var,
=======
        CONFIG_ENV, MODULE_JWT_ENV, PBS_MODULE_NAME, PbsMuxes, SIGNER_URL_ENV, load_env_var,
>>>>>>> 6f32b955
        load_file_from_env,
    },
    pbs::{
        DEFAULT_PBS_PORT, DefaultTimeout, LATE_IN_SLOT_TIME_MS, REGISTER_VALIDATOR_RETRY_LIMIT,
        RelayClient, RelayEntry,
    },
    types::{BlsPublicKey, Chain, Jwt, ModuleId},
    utils::{
        WEI_PER_ETH, as_eth_str, default_bool, default_host, default_u16, default_u32, default_u64,
        default_u256,
    },
};

#[derive(Debug, Clone, Deserialize, Serialize)]
#[serde(deny_unknown_fields)]
pub struct RelayConfig {
    /// Relay ID, if missing will default to the URL hostname from the entry
    pub id: Option<String>,
    /// Relay in the form of scheme://pubkey@host
    #[serde(rename = "url")]
    pub entry: RelayEntry,
    /// Optional headers to send with each request
    pub headers: Option<HashMap<String, String>>,
    /// Optional GET parameters to add to each request
    pub get_params: Option<HashMap<String, String>>,
    /// Whether to enable timing games
    #[serde(default = "default_bool::<false>")]
    pub enable_timing_games: bool,
    /// Target time in slot when to send the first header request
    pub target_first_request_ms: Option<u64>,
    /// Frequency in ms to send get_header requests
    pub frequency_get_header_ms: Option<u64>,
    /// Maximum number of validators to send to relays in one registration
    /// request
    #[serde(deserialize_with = "empty_string_as_none", default)]
    pub validator_registration_batch_size: Option<usize>,
}

fn empty_string_as_none<'de, D>(deserializer: D) -> Result<Option<usize>, D::Error>
where
    D: serde::Deserializer<'de>,
{
    #[derive(Deserialize)]
    #[serde(untagged)]
    enum Helper {
        Str(String),
        Number(usize),
    }

    match Helper::deserialize(deserializer)? {
        Helper::Str(str) if str.is_empty() => Ok(None),
        Helper::Str(str) => Ok(Some(str.parse().map_err(|_| {
            serde::de::Error::custom("Expected empty string or number".to_string())
        })?)),
        Helper::Number(number) => Ok(Some(number)),
    }
}

impl RelayConfig {
    pub fn id(&self) -> &str {
        self.id.as_deref().unwrap_or(self.entry.id.as_str())
    }
}

#[derive(Debug, Clone, Deserialize, Serialize)]
pub struct PbsConfig {
    /// Host to receive BuilderAPI calls from beacon node
    #[serde(default = "default_host")]
    pub host: Ipv4Addr,
    /// Port to receive BuilderAPI calls from beacon node
    #[serde(default = "default_u16::<DEFAULT_PBS_PORT>")]
    pub port: u16,
    /// Whether to forward `get_status` to relays or skip it
    #[serde(default = "default_bool::<true>")]
    pub relay_check: bool,
    /// Whether to wait  for all registrations to complete before returning
    #[serde(default = "default_bool::<true>")]
    pub wait_all_registrations: bool,
    /// Timeout for get_header request in milliseconds
    #[serde(default = "default_u64::<{ DefaultTimeout::GET_HEADER_MS }>")]
    pub timeout_get_header_ms: u64,
    /// Timeout for get_payload request in milliseconds
    #[serde(default = "default_u64::<{ DefaultTimeout::GET_PAYLOAD_MS }>")]
    pub timeout_get_payload_ms: u64,
    /// Timeout for register_validator request in milliseconds
    #[serde(default = "default_u64::<{ DefaultTimeout::REGISTER_VALIDATOR_MS }>")]
    pub timeout_register_validator_ms: u64,
    /// Whether to skip the relay signature verification
    #[serde(default = "default_bool::<false>")]
    pub skip_sigverify: bool,
    /// Minimum bid that will be accepted from get_header
    #[serde(rename = "min_bid_eth", with = "as_eth_str", default = "default_u256")]
    pub min_bid_wei: U256,
    /// How late in the slot we consider to be "late"
    #[serde(default = "default_u64::<LATE_IN_SLOT_TIME_MS>")]
    pub late_in_slot_time_ms: u64,
    /// Enable extra validation of get_header responses
    #[serde(default = "default_bool::<false>")]
    pub extra_validation_enabled: bool,
    /// Execution Layer RPC url to use for extra validation
    pub rpc_url: Option<Url>,
    /// Timeout for HTTP requests in seconds
    #[serde(default = "default_u64::<HTTP_TIMEOUT_SECONDS_DEFAULT>")]
    pub http_timeout_seconds: u64,
    /// Maximum number of retries for validator registration request per relay
    #[serde(default = "default_u32::<REGISTER_VALIDATOR_RETRY_LIMIT>")]
    pub register_validator_retry_limit: u32,
    /// Maximum number of validators to send to relays in a single registration
    /// request
    #[serde(deserialize_with = "empty_string_as_none", default)]
    pub validator_registration_batch_size: Option<usize>,
}

impl PbsConfig {
    /// Validate PBS config parameters
    pub async fn validate(&self, chain: Chain) -> Result<()> {
        // timeouts must be positive
        ensure!(self.timeout_get_header_ms > 0, "timeout_get_header_ms must be greater than 0");
        ensure!(self.timeout_get_payload_ms > 0, "timeout_get_payload_ms must be greater than 0");
        ensure!(
            self.timeout_register_validator_ms > 0,
            "timeout_register_validator_ms must be greater than 0"
        );
        ensure!(self.late_in_slot_time_ms > 0, "late_in_slot_time_ms must be greater than 0");

        ensure!(
            self.timeout_get_header_ms < self.late_in_slot_time_ms,
            "timeout_get_header_ms must be less than late_in_slot_time_ms"
        );
        ensure!(
            self.register_validator_retry_limit > 0,
            "register_validator_retry_limit must be greater than 0"
        );

        ensure!(
            self.min_bid_wei < U256::from(WEI_PER_ETH),
            format!("min bid is too high: {} ETH", format_ether(self.min_bid_wei))
        );

        if self.extra_validation_enabled {
            ensure!(
                self.rpc_url.is_some(),
                "rpc_url is required if extra_validation_enabled is true"
            );
        }

        if let Some(rpc_url) = &self.rpc_url {
            // TODO: remove this once we support chain ids for custom chains
            if !matches!(chain, Chain::Custom { .. }) {
                let provider = ProviderBuilder::new().connect_http(rpc_url.clone());
                let chain_id = provider.get_chain_id().await?;
                let chain_id_big = U256::from(chain_id);
                ensure!(
                    chain_id_big == chain.id(),
                    "Rpc url is for the wrong chain, expected: {} ({:?}) got {}",
                    chain.id(),
                    chain,
                    chain_id_big
                );
            }
        }

        Ok(())
    }
}

/// Static pbs config from config file
#[derive(Debug, Deserialize, Serialize)]
pub struct StaticPbsConfig {
    /// Docker image of the module
    #[serde(default = "default_pbs")]
    pub docker_image: String,
    /// Config of pbs module
    #[serde(flatten)]
    pub pbs_config: PbsConfig,
    /// Whether to enable the signer client
    #[serde(default = "default_bool::<false>")]
    pub with_signer: bool,
}

/// Runtime config for the pbs module
#[derive(Debug, Clone)]
pub struct PbsModuleConfig {
    /// Chain spec
    pub chain: Chain,
    /// Endpoint to receive BuilderAPI calls from beacon node
    pub endpoint: SocketAddr,
    /// Pbs default config
    pub pbs_config: Arc<PbsConfig>,
    /// List of default relays
    pub relays: Vec<RelayClient>,
    /// List of all default relays plus additional relays from muxes (based on
    /// URL) DO NOT use this for get_header calls, use `relays` or `muxes`
    /// instead
    pub all_relays: Vec<RelayClient>,
    /// Signer client to call Signer API
    pub signer_client: Option<SignerClient>,
    /// Muxes config
    pub muxes: Option<HashMap<BlsPublicKey, RuntimeMuxConfig>>,
}

fn default_pbs() -> String {
    PBS_IMAGE_DEFAULT.to_string()
}

/// Loads the default pbs config, i.e. with no signer client or custom data
pub async fn load_pbs_config() -> Result<PbsModuleConfig> {
    let config = CommitBoostConfig::from_env_path()?;
    config.validate().await?;

    // Make sure relays isn't empty - since the config is still technically valid if
    // there are no relays for things like Docker compose generation, this check
    // isn't in validate().
    ensure!(
        !config.relays.is_empty(),
        "At least one relay must be configured to run the PBS service"
    );

    // use endpoint from env if set, otherwise use default host and port
    let endpoint = if let Some(endpoint) = load_optional_env_var(PBS_ENDPOINT_ENV) {
        endpoint.parse()?
    } else {
        SocketAddr::from((config.pbs.pbs_config.host, config.pbs.pbs_config.port))
    };

    let muxes = match config.muxes {
        Some(muxes) => {
            let mux_configs = muxes.validate_and_fill(config.chain, &config.pbs.pbs_config).await?;
            Some(mux_configs)
        }
        None => None,
    };

    let relay_clients =
        config.relays.into_iter().map(RelayClient::new).collect::<Result<Vec<_>>>()?;
    let mut all_relays = HashMap::with_capacity(relay_clients.len());

    if let Some(muxes) = &muxes {
        for (_, mux) in muxes.iter() {
            for relay in mux.relays.iter() {
                all_relays.insert(&relay.config.entry.url, relay.clone());
            }
        }
    }

    // insert default relays after to make sure we keep these as defaults,
    // this means we override timing games which is ok since this won't be used for
    // get_header we also override headers if the same relays has two
    // definitions (in muxes and default)
    for relay in relay_clients.iter() {
        all_relays.insert(&relay.config.entry.url, relay.clone());
    }

    let all_relays = all_relays.into_values().collect();

    Ok(PbsModuleConfig {
        chain: config.chain,
        endpoint,
        pbs_config: Arc::new(config.pbs.pbs_config),
        relays: relay_clients,
        all_relays,
        signer_client: None,
        muxes,
    })
}

/// Loads a custom pbs config, i.e. with signer client and/or custom data
pub async fn load_pbs_custom_config<T: DeserializeOwned>() -> Result<(PbsModuleConfig, T)> {
    #[derive(Debug, Deserialize)]
    struct CustomPbsConfig<U> {
        #[serde(flatten)]
        static_config: StaticPbsConfig,
        #[serde(flatten)]
        extra: U,
    }

    #[derive(Deserialize, Debug)]
    struct StubConfig<U> {
        chain: Chain,
        relays: Vec<RelayConfig>,
        pbs: CustomPbsConfig<U>,
        signer: SignerConfig,
        muxes: Option<PbsMuxes>,
    }

    // load module config including the extra data (if any)
    let cb_config: StubConfig<T> = load_file_from_env(CONFIG_ENV)?;
    cb_config.pbs.static_config.pbs_config.validate(cb_config.chain).await?;

    // use endpoint from env if set, otherwise use default host and port
    let endpoint = if let Some(endpoint) = load_optional_env_var(PBS_ENDPOINT_ENV) {
        endpoint.parse()?
    } else {
        SocketAddr::from((
            cb_config.pbs.static_config.pbs_config.host,
            cb_config.pbs.static_config.pbs_config.port,
        ))
    };

    let muxes = match cb_config.muxes {
        Some(muxes) => Some(
            muxes
                .validate_and_fill(cb_config.chain, &cb_config.pbs.static_config.pbs_config)
                .await?,
        ),
        None => None,
    };

    let relay_clients =
        cb_config.relays.into_iter().map(RelayClient::new).collect::<Result<Vec<_>>>()?;
    let mut all_relays = HashMap::with_capacity(relay_clients.len());

    if let Some(muxes) = &muxes {
        for (_, mux) in muxes.iter() {
            for relay in mux.relays.iter() {
                all_relays.insert(&relay.config.entry.url, relay.clone());
            }
        }
    }

    // insert default relays after to make sure we keep these as defaults,
    // this also means we override timing games which is ok since this won't be used
    // for get header we also override headers if the same relays has two
    // definitions (in muxes and default)
    for relay in relay_clients.iter() {
        all_relays.insert(&relay.config.entry.url, relay.clone());
    }

    let all_relays = all_relays.into_values().collect();

    let signer_client = if cb_config.pbs.static_config.with_signer {
        // if custom pbs requires a signer client, load jwt
        let module_jwt = Jwt(load_env_var(MODULE_JWT_ENV)?);
        let signer_server_url = load_env_var(SIGNER_URL_ENV)?.parse()?;
        let certs_path = match cb_config.signer.tls_mode {
            TlsMode::Insecure => None,
            TlsMode::Certificate(path) => Some(
                load_env_var(SIGNER_TLS_CERTIFICATES_PATH_ENV)
                    .map(PathBuf::from)
                    .unwrap_or(path)
                    .join(SIGNER_TLS_CERTIFICATE_NAME),
            ),
        };
        Some(SignerClient::new(
            signer_server_url,
            certs_path,
            module_jwt,
            ModuleId(PBS_MODULE_NAME.to_string()),
        )?)
    } else {
        None
    };

    Ok((
        PbsModuleConfig {
            chain: cb_config.chain,
            endpoint,
            pbs_config: Arc::new(cb_config.pbs.static_config.pbs_config),
            relays: relay_clients,
            all_relays,
            signer_client,
            muxes,
        },
        cb_config.pbs.extra,
    ))
}<|MERGE_RESOLUTION|>--- conflicted
+++ resolved
@@ -22,12 +22,8 @@
 use crate::{
     commit::client::SignerClient,
     config::{
-<<<<<<< HEAD
         CONFIG_ENV, MODULE_JWT_ENV, PBS_MODULE_NAME, PbsMuxes, SIGNER_TLS_CERTIFICATE_NAME,
         SIGNER_TLS_CERTIFICATES_PATH_ENV, SIGNER_URL_ENV, SignerConfig, TlsMode, load_env_var,
-=======
-        CONFIG_ENV, MODULE_JWT_ENV, PBS_MODULE_NAME, PbsMuxes, SIGNER_URL_ENV, load_env_var,
->>>>>>> 6f32b955
         load_file_from_env,
     },
     pbs::{
