use std::{
    collections::{HashMap, HashSet},
    path::{Path, PathBuf},
    sync::Arc,
    time::Duration,
};

use alloy::{
    primitives::{address, Address, U256},
    providers::ProviderBuilder,
<<<<<<< HEAD
=======
    rpc::{client::RpcClient, types::beacon::BlsPublicKey},
>>>>>>> 5de891ce
    sol,
    transports::http::Http,
};
use eyre::{bail, ensure, Context};
use reqwest::Client;
use serde::{Deserialize, Serialize};
use tracing::{debug, info, warn};
use url::Url;

use super::{load_optional_env_var, PbsConfig, RelayConfig, MUX_PATH_ENV};
use crate::{
<<<<<<< HEAD
    config::remove_duplicate_keys,
    pbs::{BlsPublicKey, RelayClient},
=======
    config::{remove_duplicate_keys, safe_read_http_response},
    pbs::RelayClient,
>>>>>>> 5de891ce
    types::Chain,
};

#[derive(Debug, Deserialize, Serialize)]
pub struct PbsMuxes {
    /// List of PBS multiplexers
    #[serde(rename = "mux")]
    pub muxes: Vec<MuxConfig>,
}

#[derive(Debug, Clone)]
pub struct RuntimeMuxConfig {
    pub id: String,
    pub config: Arc<PbsConfig>,
    pub relays: Vec<RelayClient>,
}

impl PbsMuxes {
    pub async fn validate_and_fill(
        self,
        chain: Chain,
        default_pbs: &PbsConfig,
    ) -> eyre::Result<HashMap<BlsPublicKey, RuntimeMuxConfig>> {
        let http_timeout = Duration::from_secs(default_pbs.http_timeout_seconds);

        let mut muxes = self.muxes;

        for mux in muxes.iter_mut() {
            ensure!(!mux.relays.is_empty(), "mux config {} must have at least one relay", mux.id);

            if let Some(loader) = &mux.loader {
                let extra_keys =
                    loader.load(&mux.id, chain, default_pbs.rpc_url.clone(), http_timeout).await?;
                mux.validator_pubkeys.extend(extra_keys);
            }

            ensure!(
                !mux.validator_pubkeys.is_empty(),
                "mux config {} must have at least one validator pubkey",
                mux.id
            );
        }

        // check that validator pubkeys are in disjoint sets
        let mut unique_pubkeys = HashSet::new();
        for mux in muxes.iter() {
            for pubkey in mux.validator_pubkeys.iter() {
                if !unique_pubkeys.insert(pubkey) {
                    bail!("duplicate validator pubkey in muxes: {pubkey}");
                }
            }
        }

        let mut configs = HashMap::new();
        // fill the configs using the default pbs config and relay entries
        for mux in muxes {
            info!(
                id = mux.id,
                keys = mux.validator_pubkeys.len(),
                relays = mux.relays.len(),
                "using mux"
            );

            let mut relay_clients = Vec::with_capacity(mux.relays.len());
            for config in mux.relays.into_iter() {
                relay_clients.push(RelayClient::new(config)?);
            }

            let config = PbsConfig {
                timeout_get_header_ms: mux
                    .timeout_get_header_ms
                    .unwrap_or(default_pbs.timeout_get_header_ms),
                late_in_slot_time_ms: mux
                    .late_in_slot_time_ms
                    .unwrap_or(default_pbs.late_in_slot_time_ms),
                ..default_pbs.clone()
            };
            config.validate(chain).await?;
            let config = Arc::new(config);

            let runtime_config = RuntimeMuxConfig { id: mux.id, config, relays: relay_clients };
            for pubkey in mux.validator_pubkeys.into_iter() {
                configs.insert(pubkey, runtime_config.clone());
            }
        }

        Ok(configs)
    }
}

/// Configuration for the PBS Multiplexer
#[derive(Debug, Deserialize, Serialize)]
pub struct MuxConfig {
    /// Identifier for this mux config
    pub id: String,
    /// Relays to use for this mux config
    pub relays: Vec<RelayConfig>,
    /// Which validator pubkeys to match against this mux config
    #[serde(default)]
    pub validator_pubkeys: Vec<BlsPublicKey>,
    /// Loader for extra validator pubkeys
    pub loader: Option<MuxKeysLoader>,
    pub timeout_get_header_ms: Option<u64>,
    pub late_in_slot_time_ms: Option<u64>,
}

impl MuxConfig {
    /// Returns the env, actual path, and internal path to use for the file
    /// loader
    pub fn loader_env(&self) -> Option<(String, String, String)> {
        self.loader.as_ref().and_then(|loader| match loader {
            MuxKeysLoader::File(path_buf) => {
                let path =
                    path_buf.to_str().unwrap_or_else(|| panic!("invalid path: {:?}", path_buf));
                let internal_path = get_mux_path(&self.id);

                Some((get_mux_env(&self.id), path.to_owned(), internal_path))
            }
            MuxKeysLoader::HTTP { .. } => None,
            MuxKeysLoader::Registry { .. } => None,
        })
    }
}

#[derive(Debug, Clone, Deserialize, Serialize)]
#[serde(untagged)]
pub enum MuxKeysLoader {
    /// A file containing a list of validator pubkeys
    File(PathBuf),
    HTTP {
        url: String,
    },
    Registry {
        registry: NORegistry,
        node_operator_id: u64,
    },
}

#[derive(Debug, Clone, Deserialize, Serialize)]
pub enum NORegistry {
    #[serde(alias = "lido")]
    Lido,
    #[serde(alias = "ssv")]
    SSV,
}

impl MuxKeysLoader {
    pub async fn load(
        &self,
        mux_id: &str,
        chain: Chain,
        rpc_url: Option<Url>,
        http_timeout: Duration,
    ) -> eyre::Result<Vec<BlsPublicKey>> {
        let keys = match self {
            Self::File(config_path) => {
                // First try loading from env
                let path: PathBuf = load_optional_env_var(&get_mux_env(mux_id))
                    .map(PathBuf::from)
                    .unwrap_or(config_path.clone());
                let file = load_file(path)?;
                serde_json::from_str(&file).wrap_err("failed to parse mux keys file")
            }

            Self::HTTP { url } => {
                let url = Url::parse(url).wrap_err("failed to parse mux keys URL")?;
                if url.scheme() != "https" {
                    warn!(
                        "Mux keys URL {url} is insecure; consider using HTTPS if possible instead"
                    );
                }
                let client = reqwest::ClientBuilder::new().timeout(http_timeout).build()?;
                let response = client.get(url).send().await?;
                let pubkey_bytes = safe_read_http_response(response).await?;
                serde_json::from_slice(&pubkey_bytes)
                    .wrap_err("failed to fetch mux keys from HTTP endpoint")
            }

            Self::Registry { registry, node_operator_id } => match registry {
                NORegistry::Lido => {
                    let Some(rpc_url) = rpc_url else {
                        bail!("Lido registry requires RPC URL to be set in the PBS config");
                    };

                    fetch_lido_registry_keys(
                        rpc_url,
                        chain,
                        U256::from(*node_operator_id),
                        http_timeout,
                    )
                    .await
                }
                NORegistry::SSV => {
                    fetch_ssv_pubkeys(chain, U256::from(*node_operator_id), http_timeout).await
                }
            },
        }?;

        // Remove duplicates
        let deduped_keys = remove_duplicate_keys(keys);
        Ok(deduped_keys)
    }
}

fn load_file<P: AsRef<Path> + std::fmt::Debug>(path: P) -> eyre::Result<String> {
    std::fs::read_to_string(&path).wrap_err(format!("Unable to find mux keys file: {path:?}"))
}

/// A different env var for each mux
fn get_mux_env(mux_id: &str) -> String {
    format!("{MUX_PATH_ENV}_{mux_id}")
}

/// Path to the mux file
fn get_mux_path(mux_id: &str) -> String {
    format!("/{mux_id}-mux_keys.json")
}

sol! {
    #[allow(missing_docs)]
    #[sol(rpc)]
    LidoRegistry,
    "src/abi/LidoNORegistry.json"
}

// Fetching Lido Curated Module
fn lido_registry_address(chain: Chain) -> eyre::Result<Address> {
    match chain {
        Chain::Mainnet => Ok(address!("55032650b14df07b85bF18A3a3eC8E0Af2e028d5")),
        Chain::Holesky => Ok(address!("595F64Ddc3856a3b5Ff4f4CC1d1fb4B46cFd2bAC")),
        Chain::Hoodi => Ok(address!("5cDbE1590c083b5A2A64427fAA63A7cfDB91FbB5")),
        Chain::Sepolia => Ok(address!("33d6E15047E8644F8DDf5CD05d202dfE587DA6E3")),
        _ => bail!("Lido registry not supported for chain: {chain:?}"),
    }
}

async fn fetch_lido_registry_keys(
    rpc_url: Url,
    chain: Chain,
    node_operator_id: U256,
    http_timeout: Duration,
) -> eyre::Result<Vec<BlsPublicKey>> {
    debug!(?chain, %node_operator_id, "loading operator keys from Lido registry");

    // Create an RPC provider with HTTP timeout support
    let client = Client::builder().timeout(http_timeout).build()?;
    let http = Http::with_client(client, rpc_url);
    let is_local = http.guess_local();
    let rpc_client = RpcClient::new(http, is_local);
    let provider = ProviderBuilder::new().on_client(rpc_client);

    let registry_address = lido_registry_address(chain)?;
    let registry = LidoRegistry::new(registry_address, provider);

    let total_keys =
        registry.getTotalSigningKeyCount(node_operator_id).call().await?._0.try_into()?;

    if total_keys == 0 {
        return Ok(Vec::new());
    }

    debug!("fetching {total_keys} total keys");

    const CALL_BATCH_SIZE: u64 = 250u64;
    const BLS_PK_LEN: usize = 48;

    let mut keys = vec![];
    let mut offset = 0;

    while offset < total_keys {
        let limit = CALL_BATCH_SIZE.min(total_keys - offset);

        let pubkeys = registry
            .getSigningKeys(node_operator_id, U256::from(offset), U256::from(limit))
            .call()
            .await?
            .pubkeys;

        ensure!(
            pubkeys.len() % BLS_PK_LEN == 0,
            "unexpected number of keys in batch, expected multiple of {BLS_PK_LEN}, got {}",
            pubkeys.len()
        );

        for chunk in pubkeys.chunks(BLS_PK_LEN) {
            keys.push(
                BlsPublicKey::deserialize(chunk)
                    .map_err(|_| eyre::eyre!("invalid BLS public key"))?,
            );
        }

        offset += limit;

        if offset % 1000 == 0 {
            debug!("fetched {offset} keys");
        }
    }

    ensure!(keys.len() == total_keys as usize, "expected {total_keys} keys, got {}", keys.len());

    Ok(keys)
}

async fn fetch_ssv_pubkeys(
    chain: Chain,
    node_operator_id: U256,
    http_timeout: Duration,
) -> eyre::Result<Vec<BlsPublicKey>> {
    const MAX_PER_PAGE: usize = 100;

    let chain_name = match chain {
        Chain::Mainnet => "mainnet",
        Chain::Holesky => "holesky",
        Chain::Hoodi => "hoodi",
        _ => bail!("SSV network is not supported for chain: {chain:?}"),
    };

    let mut pubkeys: Vec<BlsPublicKey> = vec![];
    let mut page = 1;

    loop {
        let url = format!(
            "https://api.ssv.network/api/v4/{}/validators/in_operator/{}?perPage={}&page={}",
            chain_name, node_operator_id, MAX_PER_PAGE, page
        );

<<<<<<< HEAD
        let fetched = response.validators.len();
        pubkeys.extend(
            response.validators.into_iter().map(|v| v.pubkey).collect::<Vec<BlsPublicKey>>(),
        );
=======
        let response = fetch_ssv_pubkeys_from_url(&url, http_timeout).await?;
        pubkeys.extend(response.validators.iter().map(|v| v.pubkey).collect::<Vec<BlsPublicKey>>());
>>>>>>> 5de891ce
        page += 1;

        if fetched < MAX_PER_PAGE {
            ensure!(
                pubkeys.len() == response.pagination.total,
                "expected {} keys, got {}",
                response.pagination.total,
                pubkeys.len()
            );
            break;
        }
    }

    Ok(pubkeys)
}

async fn fetch_ssv_pubkeys_from_url(
    url: &str,
    http_timeout: Duration,
) -> eyre::Result<SSVResponse> {
    let client = reqwest::ClientBuilder::new().timeout(http_timeout).build()?;
    let response = client.get(url).send().await.map_err(|e| {
        if e.is_timeout() {
            eyre::eyre!("Request to SSV network API timed out: {e}")
        } else {
            eyre::eyre!("Error sending request to SSV network API: {e}")
        }
    })?;

    // Parse the response as JSON
    let body_bytes = safe_read_http_response(response).await?;
    serde_json::from_slice::<SSVResponse>(&body_bytes).wrap_err("failed to parse SSV response")
}

#[derive(Deserialize)]
struct SSVResponse {
    validators: Vec<SSVValidator>,
    pagination: SSVPagination,
}

#[derive(Deserialize)]
struct SSVValidator {
    #[serde(rename = "public_key")]
    pubkey: BlsPublicKey,
}

#[derive(Deserialize)]
struct SSVPagination {
    total: usize,
}

#[cfg(test)]
mod tests {
    use std::net::SocketAddr;

    use alloy::{hex::FromHex, primitives::U256, providers::ProviderBuilder};
    use axum::{response::Response, routing::get};
    use tokio::{net::TcpListener, task::JoinHandle};
    use url::Url;

    use super::*;
    use crate::{
        config::{HTTP_TIMEOUT_SECONDS_DEFAULT, MUXER_HTTP_MAX_LENGTH},
        utils::{set_ignore_content_length, ResponseReadError},
    };

    const TEST_HTTP_TIMEOUT: u64 = 2;

    #[tokio::test]
    async fn test_lido_registry_address() -> eyre::Result<()> {
        let url = Url::parse("https://ethereum-rpc.publicnode.com")?;
        let provider = ProviderBuilder::new().on_http(url);

        let registry =
            LidoRegistry::new(address!("55032650b14df07b85bF18A3a3eC8E0Af2e028d5"), provider);

        const LIMIT: usize = 3;
        let node_operator_id = U256::from(1);

        let total_keys: u64 =
            registry.getTotalSigningKeyCount(node_operator_id).call().await?._0.try_into()?;

        assert!(total_keys > LIMIT as u64);

        let pubkeys = registry
            .getSigningKeys(node_operator_id, U256::ZERO, U256::from(LIMIT))
            .call()
            .await?
            .pubkeys;

        let mut vec = vec![];
        for chunk in pubkeys.chunks(48) {
            vec.push(
                BlsPublicKey::deserialize(chunk)
                    .map_err(|_| eyre::eyre!("invalid BLS public key"))?,
            );
        }

        assert_eq!(vec.len(), LIMIT);

        Ok(())
    }

    #[tokio::test]
    /// Tests that a successful SSV network fetch is handled and parsed properly
    async fn test_ssv_network_fetch() -> eyre::Result<()> {
        // Start the mock server
        let port = 30100;
        let _server_handle = create_mock_server(port).await?;
        let url = format!("http://localhost:{port}/ssv");
        let response =
            fetch_ssv_pubkeys_from_url(&url, Duration::from_secs(HTTP_TIMEOUT_SECONDS_DEFAULT))
                .await?;

        // Make sure the response is correct
        // NOTE: requires that ssv_data.json dpesn't change
        assert_eq!(response.validators.len(), 3);
        let expected_pubkeys = [
            BlsPublicKey::from_hex(
                "0x967ba17a3e7f82a25aa5350ec34d6923e28ad8237b5a41efe2c5e325240d74d87a015bf04634f21900963539c8229b2a",
            )?,
            BlsPublicKey::from_hex(
                "0xac769e8cec802e8ffee34de3253be8f438a0c17ee84bdff0b6730280d24b5ecb77ebc9c985281b41ee3bda8663b6658c",
            )?,
            BlsPublicKey::from_hex(
                "0x8c866a5a05f3d45c49b457e29365259021a509c5daa82e124f9701a960ee87b8902e87175315ab638a3d8b1115b23639",
            )?,
        ];
        for (i, validator) in response.validators.iter().enumerate() {
            assert_eq!(validator.pubkey, expected_pubkeys[i]);
        }

        // Clean up the server handle
        _server_handle.abort();

        Ok(())
    }

    #[tokio::test]
    /// Tests that the SSV network fetch is handled properly when the response's
    /// body is too large
    async fn test_ssv_network_fetch_big_data() -> eyre::Result<()> {
        // Start the mock server
        let port = 30101;
        let _server_handle = create_mock_server(port).await?;
        let url = format!("http://localhost:{port}/big_data");
        let response = fetch_ssv_pubkeys_from_url(&url, Duration::from_secs(120)).await;

        // The response should fail due to content length being too big
        match response {
            Ok(_) => {
                panic!("Expected an error due to big content length, but got a successful response")
            }
            Err(e) => match e.downcast_ref::<ResponseReadError>() {
                Some(ResponseReadError::PayloadTooLarge { max, content_length, raw }) => {
                    assert_eq!(*max, MUXER_HTTP_MAX_LENGTH);
                    assert!(*content_length > MUXER_HTTP_MAX_LENGTH);
                    assert!(raw.is_empty());
                }
                _ => panic!("Expected PayloadTooLarge error, got: {}", e),
            },
        }

        // Clean up the server handle
        _server_handle.abort();

        Ok(())
    }

    #[tokio::test]
    /// Tests that the SSV network fetch is handled properly when the request
    /// times out
    async fn test_ssv_network_fetch_timeout() -> eyre::Result<()> {
        // Start the mock server
        let port = 30102;
        let _server_handle = create_mock_server(port).await?;
        let url = format!("http://localhost:{port}/timeout");
        let response =
            fetch_ssv_pubkeys_from_url(&url, Duration::from_secs(TEST_HTTP_TIMEOUT)).await;

        // The response should fail due to timeout
        assert!(response.is_err(), "Expected timeout error, but got success");
        if let Err(e) = response {
            assert!(e.to_string().contains("timed out"), "Expected timeout error, got: {}", e);
        }

        // Clean up the server handle
        _server_handle.abort();

        Ok(())
    }

    #[tokio::test]
    /// Tests that the SSV network fetch is handled properly when the response's
    /// content-length header is missing
    async fn test_ssv_network_fetch_big_data_without_content_length() -> eyre::Result<()> {
        // Start the mock server
        let port = 30103;
        set_ignore_content_length(true);
        let _server_handle = create_mock_server(port).await?;
        let url = format!("http://localhost:{port}/big_data");
        let response = fetch_ssv_pubkeys_from_url(&url, Duration::from_secs(120)).await;

        // The response should fail due to the body being too big
        match response {
            Ok(_) => {
                panic!("Expected an error due to excessive data, but got a successful response")
            }
            Err(e) => match e.downcast_ref::<ResponseReadError>() {
                Some(ResponseReadError::PayloadTooLarge { max, content_length, raw }) => {
                    assert_eq!(*max, MUXER_HTTP_MAX_LENGTH);
                    assert_eq!(*content_length, 0);
                    assert!(!raw.is_empty());
                }
                _ => panic!("Expected PayloadTooLarge error, got: {}", e),
            },
        }

        // Clean up the server handle
        _server_handle.abort();

        Ok(())
    }

    /// Creates a simple mock server to simulate the SSV API endpoint under
    /// various conditions for testing
    async fn create_mock_server(port: u16) -> Result<JoinHandle<()>, axum::Error> {
        let router = axum::Router::new()
            .route("/ssv", get(handle_ssv))
            .route("/big_data", get(handle_big_data))
            .route("/timeout", get(handle_timeout))
            .into_make_service();

        let address = SocketAddr::from(([127, 0, 0, 1], port));
        let listener = TcpListener::bind(address).await.map_err(axum::Error::new)?;
        let server = axum::serve(listener, router).with_graceful_shutdown(async {
            tokio::signal::ctrl_c().await.expect("Failed to listen for shutdown signal");
        });
        let result = Ok(tokio::spawn(async move {
            if let Err(e) = server.await {
                eprintln!("Server error: {}", e);
            }
        }));
        info!("Mock server started on http://localhost:{port}/");
        result
    }

    /// Sends the good SSV JSON data to the client
    async fn handle_ssv() -> Response {
        // Read the JSON data
        let data = include_str!("../../../../tests/data/ssv_valid.json");

        // Create a valid response
        Response::builder()
            .status(200)
            .header("Content-Type", "application/json")
            .body(data.into())
            .unwrap()
    }

    /// Sends a response with a large body - larger than the maximum allowed.
    /// Note that hyper overwrites the content-length header automatically, so
    /// setting it here wouldn't actually change the value that ultimately
    /// gets sent to the server.
    async fn handle_big_data() -> Response {
        let body = "f".repeat(2 * MUXER_HTTP_MAX_LENGTH);
        Response::builder()
            .status(200)
            .header("Content-Type", "application/text")
            .body(body.into())
            .unwrap()
    }

    /// Simulates a timeout by sleeping for a long time
    async fn handle_timeout() -> Response {
        // Sleep for a long time to simulate a timeout
        tokio::time::sleep(std::time::Duration::from_secs(2 * TEST_HTTP_TIMEOUT)).await;
        Response::builder()
            .status(200)
            .header("Content-Type", "application/text")
            .body("Timeout response".into())
            .unwrap()
    }
}<|MERGE_RESOLUTION|>--- conflicted
+++ resolved
@@ -8,10 +8,7 @@
 use alloy::{
     primitives::{address, Address, U256},
     providers::ProviderBuilder,
-<<<<<<< HEAD
-=======
-    rpc::{client::RpcClient, types::beacon::BlsPublicKey},
->>>>>>> 5de891ce
+    rpc::client::RpcClient,
     sol,
     transports::http::Http,
 };
@@ -23,13 +20,8 @@
 
 use super::{load_optional_env_var, PbsConfig, RelayConfig, MUX_PATH_ENV};
 use crate::{
-<<<<<<< HEAD
-    config::remove_duplicate_keys,
+    config::{remove_duplicate_keys, safe_read_http_response},
     pbs::{BlsPublicKey, RelayClient},
-=======
-    config::{remove_duplicate_keys, safe_read_http_response},
-    pbs::RelayClient,
->>>>>>> 5de891ce
     types::Chain,
 };
 
@@ -356,15 +348,11 @@
             chain_name, node_operator_id, MAX_PER_PAGE, page
         );
 
-<<<<<<< HEAD
+        let response = fetch_ssv_pubkeys_from_url(&url, http_timeout).await?;
         let fetched = response.validators.len();
         pubkeys.extend(
             response.validators.into_iter().map(|v| v.pubkey).collect::<Vec<BlsPublicKey>>(),
         );
-=======
-        let response = fetch_ssv_pubkeys_from_url(&url, http_timeout).await?;
-        pubkeys.extend(response.validators.iter().map(|v| v.pubkey).collect::<Vec<BlsPublicKey>>());
->>>>>>> 5de891ce
         page += 1;
 
         if fetched < MAX_PER_PAGE {
@@ -420,7 +408,7 @@
 mod tests {
     use std::net::SocketAddr;
 
-    use alloy::{hex::FromHex, primitives::U256, providers::ProviderBuilder};
+    use alloy::{primitives::U256, providers::ProviderBuilder};
     use axum::{response::Response, routing::get};
     use tokio::{net::TcpListener, task::JoinHandle};
     use url::Url;
@@ -483,15 +471,15 @@
         // NOTE: requires that ssv_data.json dpesn't change
         assert_eq!(response.validators.len(), 3);
         let expected_pubkeys = [
-            BlsPublicKey::from_hex(
-                "0x967ba17a3e7f82a25aa5350ec34d6923e28ad8237b5a41efe2c5e325240d74d87a015bf04634f21900963539c8229b2a",
-            )?,
-            BlsPublicKey::from_hex(
-                "0xac769e8cec802e8ffee34de3253be8f438a0c17ee84bdff0b6730280d24b5ecb77ebc9c985281b41ee3bda8663b6658c",
-            )?,
-            BlsPublicKey::from_hex(
-                "0x8c866a5a05f3d45c49b457e29365259021a509c5daa82e124f9701a960ee87b8902e87175315ab638a3d8b1115b23639",
-            )?,
+            BlsPublicKey::deserialize(
+                &alloy::hex!("967ba17a3e7f82a25aa5350ec34d6923e28ad8237b5a41efe2c5e325240d74d87a015bf04634f21900963539c8229b2a")
+            ).unwrap(),
+            BlsPublicKey::deserialize(
+                &alloy::hex!("ac769e8cec802e8ffee34de3253be8f438a0c17ee84bdff0b6730280d24b5ecb77ebc9c985281b41ee3bda8663b6658c"),
+            ).unwrap(),
+            BlsPublicKey::deserialize(
+                &alloy::hex!("8c866a5a05f3d45c49b457e29365259021a509c5daa82e124f9701a960ee87b8902e87175315ab638a3d8b1115b23639"),
+            ).unwrap(),
         ];
         for (i, validator) in response.validators.iter().enumerate() {
             assert_eq!(validator.pubkey, expected_pubkeys[i]);
