use std::{
    fmt::{Display, Formatter},
    path::PathBuf,
};

use serde::{Deserialize, Serialize};

use super::CB_BASE_LOG_PATH;

#[derive(Clone, Debug, Deserialize, Serialize)]
pub struct LogsSettings {
    #[serde(default)]
<<<<<<< HEAD
    pub duration: RollingDuration,
    #[serde(default, rename = "host-path")]
    pub host_path: PathBuf,
    #[serde(default, rename = "rust-log")]
    pub rust_log: String,
    #[serde(default, rename = "max-log-files")]
=======
    pub rotation: RollingDuration,
    #[serde(default = "default_log_dir_path")]
    pub log_dir_path: PathBuf,
    #[serde(default = "default_log_level")]
    pub log_level: String,
    #[serde(default)]
>>>>>>> 677e87e6
    pub max_log_files: Option<usize>,
}

impl Default for LogsSettings {
    fn default() -> Self {
        Self {
<<<<<<< HEAD
            duration: RollingDuration::Hourly,
            host_path: "/var/log/pbs".into(),
            rust_log: "info".to_string(),
=======
            rotation: RollingDuration::default(),
            log_dir_path: default_log_dir_path(),
            log_level: default_log_level(),
>>>>>>> 677e87e6
            max_log_files: None,
        }
    }
}

fn default_log_dir_path() -> PathBuf {
    CB_BASE_LOG_PATH.into()
}

pub fn default_log_level() -> String {
    "info".into()
}

#[derive(Clone, Default, Debug, Deserialize, Serialize)]
#[serde(rename_all = "lowercase")]
pub enum RollingDuration {
    Hourly,
    #[default]
    Daily,
    Never,
}

impl Display for RollingDuration {
    fn fmt(&self, f: &mut Formatter<'_>) -> std::fmt::Result {
        match self {
            RollingDuration::Hourly => write!(f, "hourly"),
            RollingDuration::Daily => write!(f, "daily"),
            RollingDuration::Never => write!(f, "never"),
        }
    }
}<|MERGE_RESOLUTION|>--- conflicted
+++ resolved
@@ -5,48 +5,27 @@
 
 use serde::{Deserialize, Serialize};
 
-use super::CB_BASE_LOG_PATH;
-
 #[derive(Clone, Debug, Deserialize, Serialize)]
 pub struct LogsSettings {
     #[serde(default)]
-<<<<<<< HEAD
     pub duration: RollingDuration,
     #[serde(default, rename = "host-path")]
     pub host_path: PathBuf,
     #[serde(default, rename = "rust-log")]
     pub rust_log: String,
     #[serde(default, rename = "max-log-files")]
-=======
-    pub rotation: RollingDuration,
-    #[serde(default = "default_log_dir_path")]
-    pub log_dir_path: PathBuf,
-    #[serde(default = "default_log_level")]
-    pub log_level: String,
-    #[serde(default)]
->>>>>>> 677e87e6
     pub max_log_files: Option<usize>,
 }
 
 impl Default for LogsSettings {
     fn default() -> Self {
         Self {
-<<<<<<< HEAD
             duration: RollingDuration::Hourly,
-            host_path: "/var/log/pbs".into(),
+            host_path: "/var/logs/commit-boost".into(),
             rust_log: "info".to_string(),
-=======
-            rotation: RollingDuration::default(),
-            log_dir_path: default_log_dir_path(),
-            log_level: default_log_level(),
->>>>>>> 677e87e6
             max_log_files: None,
         }
     }
-}
-
-fn default_log_dir_path() -> PathBuf {
-    CB_BASE_LOG_PATH.into()
 }
 
 pub fn default_log_level() -> String {
