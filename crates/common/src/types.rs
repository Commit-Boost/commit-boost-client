use std::path::PathBuf;

<<<<<<< HEAD
use alloy::primitives::{aliases::B32, b256, hex, Bytes, B256, U256};
=======
use alloy::primitives::{B256, Bytes, b256, hex};
>>>>>>> 079f6c67
use derive_more::{Deref, Display, From, Into};
use eyre::{Context, bail};
use serde::{Deserialize, Serialize};
use tree_hash_derive::TreeHash;

use crate::{constants::APPLICATION_BUILDER_DOMAIN, signature::compute_domain};

pub type BlsPublicKey = lh_types::PublicKey;
pub type BlsSignature = lh_types::Signature;
pub type BlsSecretKey = lh_types::SecretKey;

#[derive(Clone, Debug, Display, PartialEq, Eq, Hash, Deref, From, Into, Serialize, Deserialize)]
#[into(owned, ref, ref_mut)]
#[serde(transparent)]
pub struct ModuleId(pub String);

#[derive(Clone, Debug, Display, PartialEq, Eq, Hash, Deref, From, Into, Serialize, Deserialize)]
#[into(owned, ref, ref_mut)]
#[serde(transparent)]
pub struct Jwt(pub String);

#[derive(Debug, Serialize, Deserialize)]
pub struct JwtClaims {
    pub exp: u64,
    pub module: ModuleId,
    pub payload_hash: Option<B256>,
}

#[derive(Debug, Serialize, Deserialize)]
pub struct JwtAdminClaims {
    pub exp: u64,
    pub admin: bool,
    pub payload_hash: Option<B256>,
}

#[derive(Clone, Copy, PartialEq, Eq)]
pub enum Chain {
    Mainnet,
    Holesky,
    Sepolia,
    Helder,
    Hoodi,
    Custom { genesis_time_secs: u64, slot_time_secs: u64, genesis_fork_version: ForkVersion },
}

pub type ForkVersion = [u8; 4];

impl std::fmt::Display for Chain {
    fn fmt(&self, f: &mut std::fmt::Formatter<'_>) -> std::fmt::Result {
        match self {
            Self::Mainnet | Self::Holesky | Self::Sepolia | Self::Helder | Self::Hoodi => {
                write!(f, "{self:?}")
            }
            Self::Custom { .. } => write!(f, "Custom"),
        }
    }
}

impl std::fmt::Debug for Chain {
    fn fmt(&self, f: &mut std::fmt::Formatter<'_>) -> std::fmt::Result {
        match self {
            Self::Mainnet => write!(f, "Mainnet"),
            Self::Holesky => write!(f, "Holesky"),
            Self::Sepolia => write!(f, "Sepolia"),
            Self::Helder => write!(f, "Helder"),
            Self::Hoodi => write!(f, "Hoodi"),
            Self::Custom { genesis_time_secs, slot_time_secs, genesis_fork_version } => f
                .debug_struct("Custom")
                .field("genesis_time_secs", genesis_time_secs)
                .field("slot_time_secs", slot_time_secs)
                .field("genesis_fork_version", &hex::encode_prefixed(genesis_fork_version))
                .finish(),
        }
    }
}

impl Chain {
    // Chain IDs are 256-bit unsigned integers because they need to support
    // Keccak256 hashes
    pub fn id(&self) -> U256 {
        match self {
            Chain::Mainnet => KnownChain::Mainnet.id(),
            Chain::Holesky => KnownChain::Holesky.id(),
            Chain::Sepolia => KnownChain::Sepolia.id(),
            Chain::Helder => KnownChain::Helder.id(),
            Chain::Hoodi => KnownChain::Hoodi.id(),
            Chain::Custom { .. } => {
                unimplemented!("chain id is not supported on custom chains, please file an issue")
            }
        }
    }

    pub fn builder_domain(&self) -> B256 {
        match self {
            Chain::Mainnet => KnownChain::Mainnet.builder_domain(),
            Chain::Holesky => KnownChain::Holesky.builder_domain(),
            Chain::Sepolia => KnownChain::Sepolia.builder_domain(),
            Chain::Helder => KnownChain::Helder.builder_domain(),
            Chain::Hoodi => KnownChain::Hoodi.builder_domain(),
            Chain::Custom { .. } => compute_domain(*self, &B32::from(APPLICATION_BUILDER_DOMAIN)),
        }
    }

    pub fn genesis_fork_version(&self) -> ForkVersion {
        match self {
            Chain::Mainnet => KnownChain::Mainnet.genesis_fork_version(),
            Chain::Holesky => KnownChain::Holesky.genesis_fork_version(),
            Chain::Sepolia => KnownChain::Sepolia.genesis_fork_version(),
            Chain::Helder => KnownChain::Helder.genesis_fork_version(),
            Chain::Hoodi => KnownChain::Hoodi.genesis_fork_version(),
            Chain::Custom { genesis_fork_version, .. } => *genesis_fork_version,
        }
    }

    pub fn genesis_time_sec(&self) -> u64 {
        match self {
            Chain::Mainnet => KnownChain::Mainnet.genesis_time_sec(),
            Chain::Holesky => KnownChain::Holesky.genesis_time_sec(),
            Chain::Sepolia => KnownChain::Sepolia.genesis_time_sec(),
            Chain::Helder => KnownChain::Helder.genesis_time_sec(),
            Chain::Hoodi => KnownChain::Hoodi.genesis_time_sec(),
            Chain::Custom { genesis_time_secs, .. } => *genesis_time_secs,
        }
    }

    pub fn slot_time_sec(&self) -> u64 {
        match self {
            Chain::Mainnet => KnownChain::Mainnet.slot_time_sec(),
            Chain::Holesky => KnownChain::Holesky.slot_time_sec(),
            Chain::Sepolia => KnownChain::Sepolia.slot_time_sec(),
            Chain::Helder => KnownChain::Helder.slot_time_sec(),
            Chain::Hoodi => KnownChain::Hoodi.slot_time_sec(),
            Chain::Custom { slot_time_secs, .. } => *slot_time_secs,
        }
    }
}

#[derive(Debug, Clone, Copy, Serialize, Deserialize)]
pub enum KnownChain {
    #[serde(alias = "mainnet")]
    Mainnet,
    #[serde(alias = "holesky")]
    Holesky,
    #[serde(alias = "sepolia")]
    Sepolia,
    #[serde(alias = "helder")]
    Helder,
    #[serde(alias = "hoodi")]
    Hoodi,
}

// Constants
impl KnownChain {
    pub fn id(&self) -> U256 {
        match self {
            KnownChain::Mainnet => U256::from(1),
            KnownChain::Holesky => U256::from(17000),
            KnownChain::Sepolia => U256::from(11155111),
            KnownChain::Helder => U256::from(167000),
            KnownChain::Hoodi => U256::from(560048),
        }
    }

    pub fn builder_domain(&self) -> B256 {
        match self {
            KnownChain::Mainnet => {
                b256!("0x00000001f5a5fd42d16a20302798ef6ed309979b43003d2320d9f0e8ea9831a9")
            }
            KnownChain::Holesky => {
                b256!("0x000000015b83a23759c560b2d0c64576e1dcfc34ea94c4988f3e0d9f77f05387")
            }
            KnownChain::Sepolia => {
                b256!("0x00000001d3010778cd08ee514b08fe67b6c503b510987a4ce43f42306d97c67c")
            }
            KnownChain::Helder => {
                b256!("0x0000000194c41af484fff7964969e0bdd922f82dff0f4be87a60d0664cc9d1ff")
            }
            KnownChain::Hoodi => {
                b256!("0x00000001719103511efa4f1362ff2a50996cccf329cc84cb410c5e5c7d351d03")
            }
        }
    }

    pub fn genesis_fork_version(&self) -> ForkVersion {
        match self {
            KnownChain::Mainnet => hex!("00000000"),
            KnownChain::Holesky => hex!("01017000"),
            KnownChain::Sepolia => hex!("90000069"),
            KnownChain::Helder => hex!("10000000"),
            KnownChain::Hoodi => hex!("10000910"),
        }
    }

    fn genesis_time_sec(&self) -> u64 {
        match self {
            KnownChain::Mainnet => 1606824023,
            KnownChain::Holesky => 1695902400,
            KnownChain::Sepolia => 1655733600,
            KnownChain::Helder => 1718967660,
            KnownChain::Hoodi => 1742213400,
        }
    }

    pub fn slot_time_sec(&self) -> u64 {
        match self {
            KnownChain::Mainnet |
            KnownChain::Holesky |
            KnownChain::Sepolia |
            KnownChain::Helder |
            KnownChain::Hoodi => 12,
        }
    }
}

impl From<KnownChain> for Chain {
    fn from(value: KnownChain) -> Self {
        match value {
            KnownChain::Mainnet => Chain::Mainnet,
            KnownChain::Holesky => Chain::Holesky,
            KnownChain::Sepolia => Chain::Sepolia,
            KnownChain::Helder => Chain::Helder,
            KnownChain::Hoodi => Chain::Hoodi,
        }
    }
}

#[derive(Debug, Clone, Serialize, Deserialize)]
#[serde(untagged)]
pub enum ChainLoader {
    Known(KnownChain),
    Path {
        /// Genesis time as returned in /eth/v1/beacon/genesis
        genesis_time_secs: u64,
        /// Path to the genesis spec, as returned by /eth/v1/config/spec
        /// either in JSON or YAML format
        path: PathBuf,
    },
    Custom {
        /// Genesis time as returned in /eth/v1/beacon/genesis
        genesis_time_secs: u64,
        slot_time_secs: u64,
        genesis_fork_version: Bytes,
    },
}

impl Serialize for Chain {
    fn serialize<S>(&self, serializer: S) -> Result<S::Ok, S::Error>
    where
        S: serde::Serializer,
    {
        let loader = match self {
            Chain::Mainnet => ChainLoader::Known(KnownChain::Mainnet),
            Chain::Holesky => ChainLoader::Known(KnownChain::Holesky),
            Chain::Sepolia => ChainLoader::Known(KnownChain::Sepolia),
            Chain::Helder => ChainLoader::Known(KnownChain::Helder),
            Chain::Hoodi => ChainLoader::Known(KnownChain::Hoodi),
            Chain::Custom { genesis_time_secs, slot_time_secs, genesis_fork_version } => {
                ChainLoader::Custom {
                    genesis_time_secs: *genesis_time_secs,
                    slot_time_secs: *slot_time_secs,
                    genesis_fork_version: Bytes::from(*genesis_fork_version),
                }
            }
        };

        loader.serialize(serializer)
    }
}

impl<'de> Deserialize<'de> for Chain {
    fn deserialize<D>(deserializer: D) -> Result<Self, D::Error>
    where
        D: serde::Deserializer<'de>,
    {
        let loader = ChainLoader::deserialize(deserializer)?;

        match loader {
            ChainLoader::Known(known) => Ok(Chain::from(known)),
            ChainLoader::Path { genesis_time_secs, path } => {
                let (slot_time_secs, genesis_fork_version) =
                    load_chain_from_file(path).map_err(serde::de::Error::custom)?;
                Ok(Chain::Custom { genesis_time_secs, slot_time_secs, genesis_fork_version })
            }
            ChainLoader::Custom { genesis_time_secs, slot_time_secs, genesis_fork_version } => {
                let genesis_fork_version: ForkVersion =
                    genesis_fork_version.as_ref().try_into().map_err(serde::de::Error::custom)?;
                Ok(Chain::Custom { genesis_time_secs, slot_time_secs, genesis_fork_version })
            }
        }
    }
}

/// Structure for signatures used in Beacon chain operations
#[derive(Default, Debug, TreeHash)]
pub struct SigningData {
    pub object_root: B256,
    pub signing_domain: B256,
}

/// Structure for signatures used for proposer commitments in Commit Boost.
/// The signing root of this struct must be used as the object_root of a
/// SigningData for signatures.
#[derive(Default, Debug, TreeHash)]
pub struct PropCommitSigningInfo {
    pub data: B256,
    pub module_signing_id: B256,
    pub nonce: u64, // As per https://eips.ethereum.org/EIPS/eip-2681
    pub chain_id: U256,
}

/// Information about a signature request, including the module signing ID and
/// nonce.
pub struct SignatureRequestInfo {
    pub module_signing_id: B256,
    pub nonce: u64,
}

/// Returns seconds_per_slot and genesis_fork_version from a spec, such as
/// returned by /eth/v1/config/spec ref: https://ethereum.github.io/beacon-APIs/#/Config/getSpec
/// Try to load two formats:
/// - JSON as return the getSpec endpoint, either with or without the `data`
///   field
/// - YAML as used e.g. in Kurtosis/Ethereum Package
pub fn load_chain_from_file(path: PathBuf) -> eyre::Result<(u64, ForkVersion)> {
    #[derive(Deserialize)]
    #[serde(rename_all = "UPPERCASE")]
    struct QuotedSpecFile {
        #[serde(with = "serde_utils::quoted_u64")]
        seconds_per_slot: u64,
        genesis_fork_version: Bytes,
    }

    impl QuotedSpecFile {
        fn to_chain(&self) -> eyre::Result<(u64, ForkVersion)> {
            let genesis_fork_version: ForkVersion =
                self.genesis_fork_version.as_ref().try_into()?;
            Ok((self.seconds_per_slot, genesis_fork_version))
        }
    }

    #[derive(Deserialize)]
    struct SpecFileJson {
        data: QuotedSpecFile,
    }

    #[derive(Deserialize)]
    #[serde(rename_all = "UPPERCASE")]
    struct SpecFile {
        seconds_per_slot: u64,
        genesis_fork_version: u32,
    }

    impl SpecFile {
        fn to_chain(&self) -> (u64, ForkVersion) {
            let genesis_fork_version: ForkVersion = self.genesis_fork_version.to_be_bytes();
            (self.seconds_per_slot, genesis_fork_version)
        }
    }

    let file =
        std::fs::read(&path).wrap_err(format!("Unable to find chain spec file: {path:?}"))?;

    if let Ok(decoded) = serde_json::from_slice::<SpecFileJson>(&file) {
        decoded.data.to_chain()
    } else if let Ok(decoded) = serde_json::from_slice::<QuotedSpecFile>(&file) {
        decoded.to_chain()
    } else if let Ok(decoded) = serde_yaml::from_slice::<SpecFile>(&file) {
        Ok(decoded.to_chain())
    } else {
        bail!("unable to decode file: {path:?}, accepted formats are: json or yml")
    }
}

#[cfg(test)]
mod tests {
    use super::*;

    #[derive(Debug, Serialize, Deserialize)]
    struct MockConfig {
        chain: Chain,
    }

    #[test]
    fn test_load_known() {
        let s = r#"chain = "Mainnet""#;
        let decoded: MockConfig = toml::from_str(s).unwrap();
        assert_eq!(decoded.chain, Chain::Mainnet);
    }

    #[test]
    fn test_load_custom() {
        let s = r#"chain = { genesis_time_secs = 1, slot_time_secs = 2, genesis_fork_version = "0x01000000" }"#;
        let decoded: MockConfig = toml::from_str(s).unwrap();
        assert_eq!(decoded.chain, Chain::Custom {
            genesis_time_secs: 1,
            slot_time_secs: 2,
            genesis_fork_version: [1, 0, 0, 0]
        })
    }

    #[test]
    fn test_spec_mainnet_data_json() {
        let a = env!("CARGO_MANIFEST_DIR");
        let mut path = PathBuf::from(a);

        path.pop();
        path.pop();
        path.push("tests/data/mainnet_spec_data.json");

        let s = format!("chain = {{ genesis_time_secs = 1, path = {path:?}}}");

        let decoded: MockConfig = toml::from_str(&s).unwrap();

        assert_eq!(decoded.chain.genesis_time_sec(), 1);
        assert_eq!(decoded.chain.slot_time_sec(), KnownChain::Mainnet.slot_time_sec());
        assert_eq!(
            decoded.chain.genesis_fork_version(),
            KnownChain::Mainnet.genesis_fork_version()
        );
    }

    #[test]
    fn test_spec_holesky_json() {
        let a = env!("CARGO_MANIFEST_DIR");
        let mut path = PathBuf::from(a);

        path.pop();
        path.pop();
        path.push("tests/data/holesky_spec.json");

        let s = format!("chain = {{ genesis_time_secs = 1, path = {path:?}}}");

        let decoded: MockConfig = toml::from_str(&s).unwrap();
        assert_eq!(decoded.chain.slot_time_sec(), KnownChain::Holesky.slot_time_sec());
        assert_eq!(decoded.chain, Chain::Custom {
            genesis_time_secs: 1,
            slot_time_secs: KnownChain::Holesky.slot_time_sec(),
            genesis_fork_version: KnownChain::Holesky.genesis_fork_version()
        })
    }

    #[test]
    fn test_spec_sepolia_data_json() {
        let a = env!("CARGO_MANIFEST_DIR");
        let mut path = PathBuf::from(a);

        path.pop();
        path.pop();
        path.push("tests/data/sepolia_spec_data.json");

        let s = format!("chain = {{ genesis_time_secs = 1, path = {path:?}}}");

        let decoded: MockConfig = toml::from_str(&s).unwrap();
        assert_eq!(decoded.chain.slot_time_sec(), KnownChain::Helder.slot_time_sec());
        assert_eq!(decoded.chain, Chain::Custom {
            genesis_time_secs: 1,
            slot_time_secs: KnownChain::Sepolia.slot_time_sec(),
            genesis_fork_version: KnownChain::Sepolia.genesis_fork_version()
        })
    }

    #[test]
    fn test_spec_hoodi_data_json() {
        let a = env!("CARGO_MANIFEST_DIR");
        let mut path = PathBuf::from(a);

        path.pop();
        path.pop();
        path.push("tests/data/hoodi_spec.json");

        let s = format!("chain = {{ genesis_time_secs = 1, path = {path:?}}}");

        let decoded: MockConfig = toml::from_str(&s).unwrap();
        assert_eq!(decoded.chain.slot_time_sec(), KnownChain::Hoodi.slot_time_sec());
        assert_eq!(decoded.chain, Chain::Custom {
            genesis_time_secs: 1,
            slot_time_secs: KnownChain::Hoodi.slot_time_sec(),
            genesis_fork_version: KnownChain::Hoodi.genesis_fork_version()
        })
    }

    #[test]
    fn test_spec_helder_yml() {
        let a = env!("CARGO_MANIFEST_DIR");
        let mut path = PathBuf::from(a);

        path.pop();
        path.pop();
        path.push("tests/data/helder_spec.yml");

        let s = format!("chain = {{ genesis_time_secs = 1, path = {path:?}}}");

        let decoded: MockConfig = toml::from_str(&s).unwrap();
        assert_eq!(decoded.chain.slot_time_sec(), KnownChain::Helder.slot_time_sec());
        assert_eq!(decoded.chain, Chain::Custom {
            genesis_time_secs: 1,
            slot_time_secs: KnownChain::Helder.slot_time_sec(),
            genesis_fork_version: KnownChain::Helder.genesis_fork_version()
        })
    }
}<|MERGE_RESOLUTION|>--- conflicted
+++ resolved
@@ -1,10 +1,6 @@
 use std::path::PathBuf;
 
-<<<<<<< HEAD
-use alloy::primitives::{aliases::B32, b256, hex, Bytes, B256, U256};
-=======
-use alloy::primitives::{B256, Bytes, b256, hex};
->>>>>>> 079f6c67
+use alloy::primitives::{B256, Bytes, U256, aliases::B32, b256, hex};
 use derive_more::{Deref, Display, From, Into};
 use eyre::{Context, bail};
 use serde::{Deserialize, Serialize};
