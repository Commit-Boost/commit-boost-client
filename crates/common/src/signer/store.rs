--- conflicted
+++ resolved
@@ -533,11 +533,7 @@
             proxy: proxy_signer.pubkey(),
         };
         let signature =
-<<<<<<< HEAD
-            consensus_signer.sign(Chain::Mainnet, message.tree_hash_root().0, None).await;
-=======
             consensus_signer.sign(Chain::Mainnet, &message.tree_hash_root(), None).await;
->>>>>>> b837e44f
         let delegation = SignedProxyDelegationBls { signature, message };
         let proxy_signer = BlsProxySigner { signer: proxy_signer, delegation };
 
@@ -651,11 +647,7 @@
             proxy: proxy_signer.pubkey(),
         };
         let signature =
-<<<<<<< HEAD
-            consensus_signer.sign(Chain::Mainnet, message.tree_hash_root().0, None).await;
-=======
             consensus_signer.sign(Chain::Mainnet, &message.tree_hash_root(), None).await;
->>>>>>> b837e44f
         let delegation = SignedProxyDelegationBls { signature, message };
         let proxy_signer = BlsProxySigner { signer: proxy_signer, delegation };
 
