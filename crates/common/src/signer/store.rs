use std::{
    collections::HashMap,
    fs::{create_dir_all, read_to_string},
    io::Write,
    path::{Path, PathBuf},
    str::FromStr,
};

use alloy::{
    hex,
    primitives::{Address, Bytes},
};
use eyre::{Context, OptionExt};
use lh_eth2_keystore::{
    default_kdf,
    json_keystore::{
        Aes128Ctr, ChecksumModule, Cipher, CipherModule, Crypto, JsonKeystore, KdfModule,
        Sha256Checksum,
    },
    Uuid, IV_SIZE, SALT_SIZE,
};
use rand::Rng;
use serde::{Deserialize, Serialize};
use tracing::{trace, warn};

use super::{load_bls_signer, load_ecdsa_signer};
use crate::{
    commit::request::{EncryptionScheme, ProxyDelegation, ProxyId, SignedProxyDelegation},
    config::{load_env_var, PROXY_DIR_ENV, PROXY_DIR_KEYS_ENV, PROXY_DIR_SECRETS_ENV},
    signer::{BlsProxySigner, BlsSigner, EcdsaProxySigner, EcdsaSigner, ProxySigners},
    types::{BlsPublicKey, BlsSignature, ModuleId},
};

#[derive(Debug, Serialize, Deserialize)]
struct KeyAndDelegation<T: ProxyId> {
    secret: Bytes,
    delegation: SignedProxyDelegation<T>,
}

#[derive(Debug, Serialize, Deserialize, Clone)]
#[serde(untagged)]
pub enum ProxyStore {
    /// Stores private keys in plaintext to a file, do not use in prod
    File {
        proxy_dir: PathBuf,
    },
    ERC2335 {
        keys_path: PathBuf,
        secrets_path: PathBuf,
    },
}

impl ProxyStore {
    pub fn init_from_env(self) -> eyre::Result<Self> {
        Ok(match self {
            ProxyStore::File { proxy_dir } => {
                let path = load_env_var(PROXY_DIR_ENV)
                    .unwrap_or(proxy_dir.to_str().ok_or_eyre("Missing proxy dir")?.to_string());
                ProxyStore::File { proxy_dir: PathBuf::from(path) }
            }
            ProxyStore::ERC2335 { keys_path, secrets_path } => {
                let keys_path = if let Ok(path) = load_env_var(PROXY_DIR_KEYS_ENV) {
                    PathBuf::from_str(&path)?
                } else {
                    keys_path
                };
                let secrets_path = if let Ok(path) = load_env_var(PROXY_DIR_SECRETS_ENV) {
                    PathBuf::from_str(&path)?
                } else {
                    secrets_path
                };

                ProxyStore::ERC2335 { keys_path, secrets_path }
            }
        })
    }

    pub fn store_proxy_bls(
        &self,
        module_id: &ModuleId,
        proxy: &BlsProxySigner,
    ) -> eyre::Result<()> {
        match self {
            ProxyStore::File { proxy_dir } => {
                let file_path = proxy_dir
                    .join(module_id.to_string())
                    .join("bls")
                    .join(proxy.signer.pubkey().to_string());
                let secret = Bytes::from(proxy.signer.secret());
                let to_store = KeyAndDelegation { secret, delegation: proxy.delegation.clone() };
                let content = serde_json::to_vec(&to_store)?;

                if let Some(parent) = file_path.parent() {
                    create_dir_all(parent)?;
                }

                let mut file = std::fs::File::create(file_path)?;
                file.write_all(content.as_ref())?;
            }
            ProxyStore::ERC2335 { keys_path, secrets_path } => {
                store_erc2335_key(
                    module_id,
                    proxy.delegation.clone(),
                    proxy.secret().to_vec(),
                    keys_path,
                    secrets_path,
                    EncryptionScheme::Bls,
                )?;
            }
        }

        Ok(())
    }

    pub fn store_proxy_ecdsa(
        &self,
        module_id: &ModuleId,
        proxy: &EcdsaProxySigner,
    ) -> eyre::Result<()> {
        match self {
            ProxyStore::File { proxy_dir } => {
                let file_path = proxy_dir
                    .join(module_id.to_string())
                    .join("ecdsa")
                    .join(proxy.signer.address().to_string());
                let secret = Bytes::from(proxy.signer.secret());
                let to_store = KeyAndDelegation { secret, delegation: proxy.delegation.clone() };
                let content = serde_json::to_vec(&to_store)?;

                if let Some(parent) = file_path.parent() {
                    create_dir_all(parent)?;
                }

                let mut file = std::fs::File::create(file_path)?;
                file.write_all(content.as_ref())?;
            }
            ProxyStore::ERC2335 { keys_path, secrets_path } => {
                store_erc2335_key(
                    module_id,
                    proxy.delegation.clone(),
                    proxy.secret(),
                    keys_path,
                    secrets_path,
                    EncryptionScheme::Ecdsa,
                )?;
            }
        }

        Ok(())
    }

    pub fn store_proxy_bls_delegation(
        &self,
        module_id: &ModuleId,
        delegation: &SignedProxyDelegation<BlsPublicKey>,
    ) -> eyre::Result<()> {
        let base_path = match self {
            ProxyStore::File { proxy_dir } => proxy_dir,
            ProxyStore::ERC2335 { keys_path, .. } => keys_path,
        };
        let file_path = base_path
            .join("delegations")
            .join(module_id.to_string())
            .join("bls")
            .join(format!("{}.sig", delegation.message.proxy));
        let content = serde_json::to_vec(&delegation)?;
        trace!(?content, "Writing BLS delegation to {file_path:?}");

        if let Some(parent) = file_path.parent() {
            create_dir_all(parent)?;
        }

        let mut file = std::fs::File::create(file_path)?;
        file.write_all(content.as_ref())?;

        Ok(())
    }

    #[allow(clippy::type_complexity)]
    pub fn load_proxies(
        &self,
    ) -> eyre::Result<(
        ProxySigners,
        HashMap<ModuleId, Vec<BlsPublicKey>>,
        HashMap<ModuleId, Vec<Address>>,
    )> {
        match self {
            ProxyStore::File { proxy_dir } => {
                // HashMaps to store module_id -> content mappings
                let mut proxy_signers = ProxySigners::default();
                let mut bls_map: HashMap<ModuleId, Vec<BlsPublicKey>> = HashMap::new();
                let mut ecdsa_map: HashMap<ModuleId, Vec<Address>> = HashMap::new();

                // Iterate over the entries in the base directory
                for entry in std::fs::read_dir(proxy_dir)
                    .wrap_err_with(|| format!("failed reading proxy dir: {proxy_dir:?}"))?
                {
                    let entry = entry?;
                    let module_path = entry.path();

                    // Ensure that the entry is a directory
                    if module_path.is_dir() {
                        if let Some(module_id) =
                            module_path.file_name().and_then(|name| name.to_str())
                        {
                            let module_id = ModuleId(module_id.to_string());

                            // Paths to "bls" and "ecdsa" directories
                            let bls_path = module_path.join("bls");
                            let ecdsa_path = module_path.join("ecdsa");

                            // Read "bls" directory files
                            if bls_path.is_dir() {
                                for entry in std::fs::read_dir(bls_path)? {
                                    let entry = entry?;
                                    let path = entry.path();

                                    if path.is_file() {
                                        let file_content = read_to_string(&path)?;
                                        let key_and_delegation: KeyAndDelegation<BlsPublicKey> =
                                            serde_json::from_str(&file_content)?;
                                        let signer =
                                            BlsSigner::new_from_bytes(&key_and_delegation.secret)?;
                                        let pubkey = signer.pubkey();
                                        let proxy_signer = BlsProxySigner {
                                            signer,
                                            delegation: key_and_delegation.delegation,
                                        };

                                        proxy_signers
                                            .bls_signers
                                            .insert(pubkey.clone(), proxy_signer);
                                        bls_map.entry(module_id.clone()).or_default().push(pubkey);
                                    }
                                }
                            }

                            // Read "ecdsa" directory files
                            if ecdsa_path.is_dir() {
                                for entry in std::fs::read_dir(ecdsa_path)? {
                                    let entry = entry?;
                                    let path = entry.path();

                                    if path.is_file() {
                                        let file_content = read_to_string(&path)?;
                                        let key_and_delegation: KeyAndDelegation<Address> =
                                            serde_json::from_str(&file_content)?;
                                        let signer = EcdsaSigner::new_from_bytes(
                                            &key_and_delegation.secret,
                                        )?;
                                        let pubkey = signer.address();
                                        let proxy_signer = EcdsaProxySigner {
                                            signer,
                                            delegation: key_and_delegation.delegation,
                                        };

                                        proxy_signers.ecdsa_signers.insert(pubkey, proxy_signer);
                                        ecdsa_map
                                            .entry(module_id.clone())
                                            .or_default()
                                            .push(pubkey);
                                    }
                                }
                            }
                        }
                    }
                }

                Ok((proxy_signers, bls_map, ecdsa_map))
            }
            ProxyStore::ERC2335 { keys_path, secrets_path } => {
                let mut proxy_signers = ProxySigners::default();
                let mut bls_map: HashMap<ModuleId, Vec<BlsPublicKey>> = HashMap::new();
                let mut ecdsa_map: HashMap<ModuleId, Vec<Address>> = HashMap::new();

                for entry in std::fs::read_dir(keys_path)? {
                    let entry = entry?;
                    let consensus_key_path = entry.path();
                    let Ok(consensus_key_str) =
                        hex::decode(entry.file_name().to_string_lossy().as_ref())
                    else {
                        warn!("Failed to parse consensus pubkey: {consensus_key_path:?}");
                        continue;
                    };

                    let Ok(consensus_pubkey) = BlsPublicKey::deserialize(&consensus_key_str) else {
                        warn!("Failed to parse consensus pubkey: {consensus_key_path:?}");
                        continue;
                    };

                    if !consensus_key_path.is_dir() {
                        warn!("{consensus_key_path:?} is not a directory");
                        continue;
                    }

                    let consensus_pubkey_str = consensus_pubkey.to_string();
                    for entry in std::fs::read_dir(&consensus_key_path)? {
                        let entry = entry?;
                        let module_path = entry.path();
                        let module_id = entry.file_name().to_string_lossy().to_string();

                        if !module_path.is_dir() {
                            warn!("{module_path:?} is not a directory");
                            continue;
                        }

                        let bls_path = module_path.join("bls");
                        if let Ok(bls_keys) = std::fs::read_dir(&bls_path) {
                            for entry in bls_keys {
                                let entry = entry?;
                                let path = entry.path();

                                if !path.is_file() ||
                                    path.extension().is_none_or(|ext| ext != "json")
                                {
                                    continue;
                                }

                                let name = entry.file_name().to_string_lossy().to_string();
                                let name = name.trim_end_matches(".json");

                                let signer = load_bls_signer(
                                    path,
                                    secrets_path
                                        .join(consensus_pubkey_str.clone())
                                        .join(&module_id)
                                        .join("bls")
                                        .join(name),
                                )
                                .map_err(|e| eyre::eyre!("Error loading BLS signer: {e}"))?;

                                let delegation_signature_path =
                                    bls_path.join(format!("{name}.sig"));

                                let Ok(delegation_signature) =
                                    std::fs::read_to_string(&delegation_signature_path)
                                else {
                                    warn!("Failed to read delegation signature: {delegation_signature_path:?}");
                                    continue;
                                };

                                let Ok(delegation_signature) =
                                    alloy::primitives::hex::decode(delegation_signature)
                                else {
                                    warn!("Failed to parse delegation signature: {delegation_signature_path:?}");
                                    continue;
                                };

                                let Ok(delegation_signature) =
                                    BlsSignature::deserialize(&delegation_signature)
                                else {
                                    warn!("Failed to parse delegation signature: {delegation_signature_path:?}");
                                    continue;
                                };

                                let proxy_signer = BlsProxySigner {
                                    signer: signer.clone(),
                                    delegation: SignedProxyDelegation {
                                        message: ProxyDelegation {
                                            delegator: consensus_pubkey.clone(),
                                            proxy: signer.pubkey(),
                                        },
                                        signature: delegation_signature,
                                    },
                                };

                                proxy_signers.bls_signers.insert(signer.pubkey(), proxy_signer);
                                bls_map
                                    .entry(ModuleId(module_id.clone()))
                                    .or_default()
                                    .push(signer.pubkey());
                            }
                        }

                        let ecdsa_path = module_path.join("ecdsa");
                        if let Ok(ecdsa_keys) = std::fs::read_dir(&ecdsa_path) {
                            for entry in ecdsa_keys {
                                let entry = entry?;
                                let path = entry.path();

                                if !path.is_file() ||
                                    path.extension().is_none_or(|ext| ext != "json")
                                {
                                    continue;
                                }

                                let name = entry.file_name().to_string_lossy().to_string();
                                let name = name.trim_end_matches(".json");

                                let signer = load_ecdsa_signer(
                                    path,
                                    secrets_path
                                        .join(consensus_pubkey_str.clone())
                                        .join(&module_id)
                                        .join("ecdsa")
                                        .join(name),
                                )?;

                                let delegation_signature_path =
                                    ecdsa_path.join(format!("{name}.sig"));

                                let Ok(delegation_signature) =
                                    std::fs::read_to_string(&delegation_signature_path)
                                else {
                                    warn!("Failed to read delegation signature: {delegation_signature_path:?}");
                                    continue;
                                };

                                let Ok(delegation_signature) =
                                    alloy::primitives::hex::decode(delegation_signature)
                                else {
                                    warn!("Failed to parse delegation signature: {delegation_signature_path:?}");
                                    continue;
                                };

                                let Ok(delegation_signature) =
                                    BlsSignature::deserialize(&delegation_signature)
                                else {
                                    warn!("Failed to parse delegation signature: {delegation_signature_path:?}");
                                    continue;
                                };

                                let proxy_signer = EcdsaProxySigner {
                                    signer: signer.clone(),
                                    delegation: SignedProxyDelegation {
                                        message: ProxyDelegation {
                                            delegator: consensus_pubkey.clone(),
                                            proxy: signer.address(),
                                        },
                                        signature: delegation_signature,
                                    },
                                };

                                proxy_signers.ecdsa_signers.insert(signer.address(), proxy_signer);
                                ecdsa_map
                                    .entry(ModuleId(module_id.clone()))
                                    .or_default()
                                    .push(signer.address());
                            }
                        }
                    }
                }
                Ok((proxy_signers, bls_map, ecdsa_map))
            }
        }
    }
}

fn store_erc2335_key<T: ProxyId>(
    module_id: &ModuleId,
    delegation: SignedProxyDelegation<T>,
    secret: Vec<u8>,
    keys_path: &Path,
    secrets_path: &Path,
    scheme: EncryptionScheme,
) -> eyre::Result<()> {
    let proxy_delegation = delegation.message.proxy.clone();

    let password_bytes: [u8; 32] = rand::rng().random();
    let password = hex::encode(password_bytes);

    let pass_path = secrets_path
        .join(delegation.message.delegator.to_string())
        .join(&module_id.0)
        .join(scheme.to_string());
    std::fs::create_dir_all(&pass_path)?;
    let pass_path = pass_path.join(proxy_delegation.to_string());
    let mut pass_file = std::fs::File::create(&pass_path)?;
    pass_file.write_all(password.as_bytes())?;

    let sig_path = keys_path
        .join(delegation.message.delegator.to_string())
        .join(&module_id.0)
        .join(scheme.to_string());
    std::fs::create_dir_all(&sig_path)?;
    let sig_path = sig_path.join(format!("{}.sig", proxy_delegation));

    let mut sig_file = std::fs::File::create(sig_path)?;
    sig_file.write_all(delegation.signature.to_string().as_bytes())?;

    let salt: [u8; SALT_SIZE] = rand::rng().random();
    let iv: [u8; IV_SIZE] = rand::rng().random();
    let kdf = default_kdf(salt.to_vec());
    let cipher = Cipher::Aes128Ctr(Aes128Ctr { iv: iv.to_vec().into() });
    let (cipher_text, checksum) =
        lh_eth2_keystore::encrypt(&secret, password.as_bytes(), &kdf, &cipher)
            .map_err(|_| eyre::eyre!("Error encrypting key"))?;

    let keystore = JsonKeystore {
        crypto: Crypto {
            kdf: KdfModule {
                function: kdf.function(),
                params: kdf,
                message: lh_eth2_keystore::json_keystore::EmptyString,
            },
            checksum: ChecksumModule {
                function: Sha256Checksum::function(),
                params: lh_eth2_keystore::json_keystore::EmptyMap,
                message: checksum.to_vec().into(),
            },
            cipher: CipherModule {
                function: cipher.function(),
                params: cipher,
                message: cipher_text.into(),
            },
        },
        uuid: Uuid::new_v4(),
        path: None,
        pubkey: alloy::hex::encode(delegation.message.proxy.to_bytes()),
        version: lh_eth2_keystore::json_keystore::Version::V4,
        description: Some(delegation.message.proxy.to_string()),
        name: None,
    };

    let json_path = keys_path
        .join(delegation.message.delegator.to_string())
        .join(&module_id.0)
        .join(scheme.to_string());
    std::fs::create_dir_all(&json_path)?;
    let json_path = json_path.join(format!("{}.json", proxy_delegation));
    let mut json_file = std::fs::File::create(&json_path)?;
    json_file.write_all(serde_json::to_string(&keystore)?.as_bytes())?;

    Ok(())
}

#[cfg(test)]
mod test {
    use tree_hash::TreeHash;

    use super::*;
    use crate::{
        commit::request::{ProxyDelegationBls, SignedProxyDelegationBls},
        signer::ConsensusSigner,
        types::Chain,
        utils::bls_pubkey_from_hex_unchecked,
    };

    #[tokio::test]
    async fn test_erc2335_storage_format() {
        let tmp_path = std::env::temp_dir().join("test_erc2335_storage_format");
        let keys_path = tmp_path.join("keys");
        let secrets_path = tmp_path.join("secrets");
        let store = ProxyStore::ERC2335 {
            keys_path: keys_path.clone(),
            secrets_path: secrets_path.clone(),
        };

        let module_id = ModuleId("TEST_MODULE".to_string());
        let consensus_signer = ConsensusSigner::new_from_bytes(&hex!(
            "0088e364a5396a81b50febbdc8784663fb9089b5e67cbdc173991a00c587673f"
        ))
        .unwrap();
        let proxy_signer = BlsSigner::new_from_bytes(&hex!(
            "13000f8b3d7747e7754022720d33d5b506490429f3d593162f00e254f97d2940"
        ))
        .unwrap();

        let message = ProxyDelegationBls {
            delegator: consensus_signer.pubkey(),
            proxy: proxy_signer.pubkey(),
        };
        let signature = consensus_signer.sign(Chain::Mainnet, message.tree_hash_root()).await;
        let delegation = SignedProxyDelegationBls { signature: signature.clone(), message };
        let proxy_signer = BlsProxySigner { signer: proxy_signer, delegation };

        store.store_proxy_bls(&module_id, &proxy_signer).unwrap();

        let json_path = keys_path
            .join(consensus_signer.pubkey().to_string())
            .join("TEST_MODULE")
            .join("bls")
            .join(format!("{}.json", proxy_signer.pubkey()));
        let sig_path = keys_path
            .join(consensus_signer.pubkey().to_string())
            .join("TEST_MODULE")
            .join("bls")
            .join(format!("{}.sig", proxy_signer.pubkey()));
        let pass_path = secrets_path
            .join(consensus_signer.pubkey().to_string())
            .join("TEST_MODULE")
            .join("bls")
            .join(proxy_signer.pubkey().to_string());

        assert!(json_path.exists());
        assert!(sig_path.exists());
        assert!(pass_path.exists());

        let keystore: JsonKeystore =
            serde_json::de::from_str(&std::fs::read_to_string(json_path).unwrap()).unwrap();

        assert_eq!(keystore.pubkey, proxy_signer.pubkey().to_string().trim_start_matches("0x"));

        let sig = hex::decode(std::fs::read_to_string(sig_path).unwrap()).unwrap();
        let sig = BlsSignature::deserialize(&sig).unwrap();

        assert_eq!(sig, signature);
    }

    #[test]
    fn test_erc2335_load() {
        let keys_path = Path::new("../../tests/data/proxy/keys").to_path_buf();
        let secrets_path = Path::new("../../tests/data/proxy/secrets").to_path_buf();
        let store = ProxyStore::ERC2335 {
            keys_path: keys_path.clone(),
            secrets_path: secrets_path.clone(),
        };

        let (proxy_signers, bls_keys, ecdsa_keys) = store.load_proxies().unwrap();
        assert_eq!(bls_keys.len(), 1);
        assert_eq!(ecdsa_keys.len(), 0);
        assert_eq!(proxy_signers.bls_signers.len(), 1);
        assert_eq!(proxy_signers.ecdsa_signers.len(), 0);

        let proxy_key = bls_pubkey_from_hex_unchecked("a77084280678d9f1efe4ef47a3d62af27872ce82db19a35ee012c4fd5478e6b1123b8869032ba18b2383e8873294f0ba");
        let consensus_key = bls_pubkey_from_hex_unchecked("ac5e059177afc33263e95d0be0690138b9a1d79a6e19018086a0362e0c30a50bf9e05a08cb44785724d0b2718c5c7118");

        let proxy_signer = proxy_signers.bls_signers.get(&proxy_key);

        assert!(proxy_signer.is_some());
        let proxy_signer = proxy_signer.unwrap();

        assert_eq!(
            proxy_signer.delegation.signature,
            BlsSignature::deserialize(
                &hex::decode(
                    std::fs::read_to_string(
                        keys_path
                            .join(consensus_key.clone().to_string())
                            .join("TEST_MODULE")
                            .join("bls")
                            .join(format!("{proxy_key}.sig"))
                    )
                    .unwrap()
                )
                .unwrap()
            )
            .unwrap()
        );
        assert_eq!(proxy_signer.delegation.message.delegator, consensus_key);
        assert_eq!(proxy_signer.delegation.message.proxy, proxy_key);

        assert!(bls_keys
            .get(&ModuleId("TEST_MODULE".into()))
            .is_some_and(|keys| keys.contains(&proxy_key)));
    }

    #[tokio::test]
    async fn test_erc2335_store_and_load() {
        let tmp_path = std::env::temp_dir().join("test_erc2335_store_and_load");
        let keys_path = tmp_path.join("keys");
        let secrets_path = tmp_path.join("secrets");
        let store = ProxyStore::ERC2335 {
            keys_path: keys_path.clone(),
            secrets_path: secrets_path.clone(),
        };

        let module_id = ModuleId("TEST_MODULE".to_string());
        let consensus_signer = ConsensusSigner::new_from_bytes(&hex!(
            "0088e364a5396a81b50febbdc8784663fb9089b5e67cbdc173991a00c587673f"
        ))
        .unwrap();
        let proxy_signer = BlsSigner::new_from_bytes(&hex!(
            "13000f8b3d7747e7754022720d33d5b506490429f3d593162f00e254f97d2940"
        ))
        .unwrap();

        let message = ProxyDelegationBls {
            delegator: consensus_signer.pubkey(),
            proxy: proxy_signer.pubkey(),
        };
        let signature = consensus_signer.sign(Chain::Mainnet, message.tree_hash_root()).await;
        let delegation = SignedProxyDelegationBls { signature, message };
        let proxy_signer = BlsProxySigner { signer: proxy_signer, delegation };

        store.store_proxy_bls(&module_id, &proxy_signer).unwrap();

        let load_result = store.load_proxies();
        assert!(load_result.is_ok());

        let (proxy_signers, bls_keys, ecdsa_keys) = load_result.unwrap();

        assert_eq!(bls_keys.len(), 1);
        assert_eq!(ecdsa_keys.len(), 0);
        assert_eq!(proxy_signers.bls_signers.len(), 1);
        assert_eq!(proxy_signers.ecdsa_signers.len(), 0);

        let loaded_proxy_signer = proxy_signers.bls_signers.get(&proxy_signer.pubkey());

        assert!(loaded_proxy_signer.is_some());
        let loaded_proxy_signer = loaded_proxy_signer.unwrap();

        assert_eq!(
            loaded_proxy_signer.delegation.signature,
<<<<<<< HEAD
            BlsSignature::deserialize(
                &hex::decode(
                    std::fs::read_to_string(
                        keys_path
                            .join(consensus_signer.pubkey().to_string())
                            .join("TEST_MODULE")
                            .join("bls")
                            .join(format!("{}.sig", proxy_signer.pubkey().to_string()))
                    )
                    .unwrap()
=======
            FixedBytes::from_hex(
                std::fs::read_to_string(
                    keys_path
                        .join(consensus_signer.pubkey().to_string())
                        .join("TEST_MODULE")
                        .join("bls")
                        .join(format!("{}.sig", proxy_signer.pubkey()))
>>>>>>> 7d32afb2
                )
                .unwrap()
            )
            .unwrap()
        );
        assert_eq!(loaded_proxy_signer.delegation.message.delegator, consensus_signer.pubkey());
        assert_eq!(loaded_proxy_signer.delegation.message.proxy, proxy_signer.pubkey());

        assert!(bls_keys
            .get(&ModuleId("TEST_MODULE".into()))
            .is_some_and(|keys| keys.contains(&proxy_signer.pubkey())));
    }
}<|MERGE_RESOLUTION|>--- conflicted
+++ resolved
@@ -692,7 +692,6 @@
 
         assert_eq!(
             loaded_proxy_signer.delegation.signature,
-<<<<<<< HEAD
             BlsSignature::deserialize(
                 &hex::decode(
                     std::fs::read_to_string(
@@ -703,15 +702,6 @@
                             .join(format!("{}.sig", proxy_signer.pubkey().to_string()))
                     )
                     .unwrap()
-=======
-            FixedBytes::from_hex(
-                std::fs::read_to_string(
-                    keys_path
-                        .join(consensus_signer.pubkey().to_string())
-                        .join("TEST_MODULE")
-                        .join("bls")
-                        .join(format!("{}.sig", proxy_signer.pubkey()))
->>>>>>> 7d32afb2
                 )
                 .unwrap()
             )
