--- conflicted
+++ resolved
@@ -1,13 +1,8 @@
 use std::{ops::Deref, str::FromStr};
 
 use alloy::{
-<<<<<<< HEAD
-    primitives::{aliases::B32, Address, PrimitiveSignature, B256},
-    signers::{local::PrivateKeySigner, SignerSync},
-=======
-    primitives::{Address, B256, PrimitiveSignature},
+    primitives::{Address, B256, PrimitiveSignature, aliases::B32},
     signers::{SignerSync, local::PrivateKeySigner},
->>>>>>> 079f6c67
 };
 use eyre::ensure;
 use tree_hash::TreeHash;
