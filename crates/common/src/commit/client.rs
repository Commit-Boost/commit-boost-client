--- conflicted
+++ resolved
@@ -2,16 +2,11 @@
 
 use alloy::primitives::Address;
 use eyre::WrapErr;
-<<<<<<< HEAD
 use reqwest::{
-    header::{HeaderMap, HeaderValue, AUTHORIZATION},
     Certificate,
+    header::{AUTHORIZATION, HeaderMap, HeaderValue},
 };
 use serde::{Deserialize, Serialize};
-=======
-use reqwest::header::{AUTHORIZATION, HeaderMap, HeaderValue};
-use serde::Deserialize;
->>>>>>> 079f6c67
 use url::Url;
 
 use super::{
@@ -23,7 +18,7 @@
     },
 };
 use crate::{
-<<<<<<< HEAD
+    DEFAULT_REQUEST_TIMEOUT,
     commit::{
         constants::{
             REQUEST_SIGNATURE_BLS_PATH, REQUEST_SIGNATURE_PROXY_BLS_PATH,
@@ -32,12 +27,6 @@
         response::{BlsSignResponse, EcdsaSignResponse},
     },
     types::{BlsPublicKey, Jwt, ModuleId},
-=======
-    DEFAULT_REQUEST_TIMEOUT,
-    constants::SIGNER_JWT_EXPIRATION,
-    signer::EcdsaSignature,
-    types::{BlsPublicKey, BlsSignature, Jwt, ModuleId},
->>>>>>> 079f6c67
     utils::create_jwt,
 };
 
@@ -89,7 +78,6 @@
         Ok(())
     }
 
-<<<<<<< HEAD
     fn create_jwt_for_payload<T: Serialize>(
         &mut self,
         payload: &T,
@@ -98,26 +86,6 @@
         create_jwt(&self.module_id, &self.jwt_secret, Some(&payload_vec))
             .wrap_err("failed to create JWT for payload")
             .map_err(SignerClientError::JWTError)
-=======
-    fn refresh_jwt(&mut self) -> Result<(), SignerClientError> {
-        if self.last_jwt_refresh.elapsed() > Duration::from_secs(SIGNER_JWT_EXPIRATION) {
-            let jwt = create_jwt(&self.module_id, &self.jwt_secret)?;
-
-            let mut auth_value =
-                HeaderValue::from_str(&format!("Bearer {jwt}")).wrap_err("invalid jwt")?;
-            auth_value.set_sensitive(true);
-
-            let mut headers = HeaderMap::new();
-            headers.insert(AUTHORIZATION, auth_value);
-
-            self.client = reqwest::Client::builder()
-                .timeout(DEFAULT_REQUEST_TIMEOUT)
-                .default_headers(headers)
-                .build()?;
-        }
-
-        Ok(())
->>>>>>> 079f6c67
     }
 
     /// Request a list of validator pubkeys for which signatures can be
