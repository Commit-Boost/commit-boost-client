--- conflicted
+++ resolved
@@ -2,13 +2,11 @@
 
 use alloy::primitives::Address;
 use eyre::WrapErr;
-<<<<<<< HEAD
-use reqwest::Certificate;
+use reqwest::{
+    Certificate,
+    header::{AUTHORIZATION, HeaderMap, HeaderValue},
+};
 use serde::{Deserialize, Serialize};
-=======
-use reqwest::header::{AUTHORIZATION, HeaderMap, HeaderValue};
-use serde::Deserialize;
->>>>>>> 6f32b955
 use url::Url;
 
 use super::{
@@ -21,7 +19,6 @@
 };
 use crate::{
     DEFAULT_REQUEST_TIMEOUT,
-<<<<<<< HEAD
     commit::{
         constants::{
             REQUEST_SIGNATURE_BLS_PATH, REQUEST_SIGNATURE_PROXY_BLS_PATH,
@@ -29,12 +26,9 @@
         },
         response::{BlsSignResponse, EcdsaSignResponse},
     },
-    types::{BlsPublicKey, Jwt, ModuleId},
-=======
     constants::SIGNER_JWT_EXPIRATION,
     signer::EcdsaSignature,
     types::{BlsPublicKey, BlsSignature, Jwt, ModuleId},
->>>>>>> 6f32b955
     utils::create_jwt,
 };
 
@@ -50,7 +44,6 @@
 
 impl SignerClient {
     /// Create a new SignerClient
-<<<<<<< HEAD
     pub fn new(
         signer_server_url: Url,
         cert_path: Option<PathBuf>,
@@ -64,47 +57,6 @@
             builder = builder
                 .use_rustls_tls()
                 .add_root_certificate(Certificate::from_pem(&std::fs::read(cert_path)?)?);
-=======
-    pub fn new(signer_server_url: Url, jwt_secret: Jwt, module_id: ModuleId) -> eyre::Result<Self> {
-        let jwt = create_jwt(&module_id, &jwt_secret)?;
-
-        let mut auth_value =
-            HeaderValue::from_str(&format!("Bearer {jwt}")).wrap_err("invalid jwt")?;
-        auth_value.set_sensitive(true);
-
-        let mut headers = HeaderMap::new();
-        headers.insert(AUTHORIZATION, auth_value);
-
-        let client = reqwest::Client::builder()
-            .timeout(DEFAULT_REQUEST_TIMEOUT)
-            .default_headers(headers)
-            .build()?;
-
-        Ok(Self {
-            url: signer_server_url,
-            client,
-            last_jwt_refresh: Instant::now(),
-            module_id,
-            jwt_secret,
-        })
-    }
-
-    fn refresh_jwt(&mut self) -> Result<(), SignerClientError> {
-        if self.last_jwt_refresh.elapsed() > Duration::from_secs(SIGNER_JWT_EXPIRATION) {
-            let jwt = create_jwt(&self.module_id, &self.jwt_secret)?;
-
-            let mut auth_value =
-                HeaderValue::from_str(&format!("Bearer {jwt}")).wrap_err("invalid jwt")?;
-            auth_value.set_sensitive(true);
-
-            let mut headers = HeaderMap::new();
-            headers.insert(AUTHORIZATION, auth_value);
-
-            self.client = reqwest::Client::builder()
-                .timeout(DEFAULT_REQUEST_TIMEOUT)
-                .default_headers(headers)
-                .build()?;
->>>>>>> 6f32b955
         }
 
         Ok(Self { url: signer_server_url, client: builder.build()?, module_id, jwt_secret })
