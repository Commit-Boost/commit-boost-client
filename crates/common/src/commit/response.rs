use alloy::{
<<<<<<< HEAD
    hex,
    primitives::{Address, B256, U256},
=======
    primitives::{Address, B256},
>>>>>>> dc90028d
    rpc::types::beacon::BlsSignature,
};
use serde::{Deserialize, Serialize};

use crate::signer::{BlsPublicKey, EcdsaSignature};

#[derive(Debug, Clone, Serialize, Deserialize, PartialEq, Eq)]
pub struct BlsSignResponse {
    pub pubkey: BlsPublicKey,
    pub object_root: B256,
    pub module_signing_id: B256,
    pub nonce: u64,
    pub chain_id: U256,
    pub signature: BlsSignature,
}

impl BlsSignResponse {
    pub fn new(
        pubkey: BlsPublicKey,
        object_root: B256,
        module_signing_id: B256,
        nonce: u64,
        chain_id: U256,
        signature: BlsSignature,
    ) -> Self {
        Self { pubkey, object_root, module_signing_id, nonce, chain_id, signature }
    }
}

<<<<<<< HEAD
impl Display for BlsSignResponse {
    fn fmt(&self, f: &mut fmt::Formatter<'_>) -> fmt::Result {
        write!(
            f,
            "BLS Signature(pubkey: {}, object_root: {}, module_id: {}, nonce: {}, chain_id: {} signature: {})",
            self.pubkey,
            hex::encode_prefixed(self.object_root),
            self.module_signing_id,
            self.nonce,
            self.chain_id,
            hex::encode_prefixed(self.signature)
        )
    }
}

=======
>>>>>>> dc90028d
#[derive(Debug, Clone, Serialize, Deserialize, PartialEq, Eq)]
pub struct EcdsaSignResponse {
    pub address: Address,
    pub object_root: B256,
    pub module_signing_id: B256,
    pub nonce: u64,
    pub chain_id: U256,
    pub signature: EcdsaSignature,
}

impl EcdsaSignResponse {
    pub fn new(
        address: Address,
        object_root: B256,
        module_signing_id: B256,
        nonce: u64,
        chain_id: U256,
        signature: EcdsaSignature,
    ) -> Self {
        Self { address, object_root, module_signing_id, nonce, chain_id, signature }
    }
<<<<<<< HEAD
}

impl Display for EcdsaSignResponse {
    fn fmt(&self, f: &mut fmt::Formatter<'_>) -> fmt::Result {
        write!(
            f,
            "ECDSA Signature(address: {}, object_root: {}, module_id: {}, nonce: {}, chain_id: {} signature: 0x{})",
            self.address,
            hex::encode_prefixed(self.object_root),
            self.module_signing_id,
            self.nonce,
            self.chain_id,
            self.signature
        )
    }
=======
>>>>>>> dc90028d
}<|MERGE_RESOLUTION|>--- conflicted
+++ resolved
@@ -1,10 +1,5 @@
 use alloy::{
-<<<<<<< HEAD
-    hex,
     primitives::{Address, B256, U256},
-=======
-    primitives::{Address, B256},
->>>>>>> dc90028d
     rpc::types::beacon::BlsSignature,
 };
 use serde::{Deserialize, Serialize};
@@ -34,24 +29,6 @@
     }
 }
 
-<<<<<<< HEAD
-impl Display for BlsSignResponse {
-    fn fmt(&self, f: &mut fmt::Formatter<'_>) -> fmt::Result {
-        write!(
-            f,
-            "BLS Signature(pubkey: {}, object_root: {}, module_id: {}, nonce: {}, chain_id: {} signature: {})",
-            self.pubkey,
-            hex::encode_prefixed(self.object_root),
-            self.module_signing_id,
-            self.nonce,
-            self.chain_id,
-            hex::encode_prefixed(self.signature)
-        )
-    }
-}
-
-=======
->>>>>>> dc90028d
 #[derive(Debug, Clone, Serialize, Deserialize, PartialEq, Eq)]
 pub struct EcdsaSignResponse {
     pub address: Address,
@@ -73,22 +50,4 @@
     ) -> Self {
         Self { address, object_root, module_signing_id, nonce, chain_id, signature }
     }
-<<<<<<< HEAD
-}
-
-impl Display for EcdsaSignResponse {
-    fn fmt(&self, f: &mut fmt::Formatter<'_>) -> fmt::Result {
-        write!(
-            f,
-            "ECDSA Signature(address: {}, object_root: {}, module_id: {}, nonce: {}, chain_id: {} signature: 0x{})",
-            self.address,
-            hex::encode_prefixed(self.object_root),
-            self.module_signing_id,
-            self.nonce,
-            self.chain_id,
-            self.signature
-        )
-    }
-=======
->>>>>>> dc90028d
 }