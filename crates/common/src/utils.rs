--- conflicted
+++ resolved
@@ -13,21 +13,9 @@
 use reqwest::header::HeaderMap;
 use serde::{de::DeserializeOwned, Serialize};
 use serde_json::Value;
-<<<<<<< HEAD
+use ssz::{Decode, Encode};
 
 use crate::{pbs::HEADER_VERSION_VALUE, types::Chain};
-=======
-use ssz::{Decode, Encode};
-use tracing::Level;
-use tracing_appender::{non_blocking::WorkerGuard, rolling::Rotation};
-use tracing_subscriber::{fmt::Layer, prelude::*, EnvFilter};
-
-use crate::{
-    config::{load_optional_env_var, LogsSettings, PBS_MODULE_NAME},
-    pbs::HEADER_VERSION_VALUE,
-    types::Chain,
-};
->>>>>>> 2ca412ce
 
 const MILLIS_PER_SECOND: u64 = 1_000;
 
