--- conflicted
+++ resolved
@@ -6,7 +6,6 @@
 
 use cb_common::{
     config::{
-<<<<<<< HEAD
         CommitBoostConfig, LogsSettings, ModuleKind, SignerConfig, SignerType, CHAIN_SPEC_ENV,
         CONFIG_DEFAULT, CONFIG_ENV, DIRK_CA_CERT_DEFAULT, DIRK_CA_CERT_ENV, DIRK_CERT_DEFAULT,
         DIRK_CERT_ENV, DIRK_DIR_SECRETS_DEFAULT, DIRK_DIR_SECRETS_ENV, DIRK_KEY_DEFAULT,
@@ -15,19 +14,7 @@
         PROXY_DIR_KEYS_DEFAULT, PROXY_DIR_KEYS_ENV, PROXY_DIR_SECRETS_DEFAULT,
         PROXY_DIR_SECRETS_ENV, SIGNER_DEFAULT, SIGNER_DIR_KEYS_DEFAULT, SIGNER_DIR_KEYS_ENV,
         SIGNER_DIR_SECRETS_DEFAULT, SIGNER_DIR_SECRETS_ENV, SIGNER_ENDPOINT_ENV, SIGNER_KEYS_ENV,
-        SIGNER_MODULE_NAME, SIGNER_URL_ENV,
-=======
-        CommitBoostConfig, LogsSettings, ModuleKind, SignerConfig, SignerType, BUILDER_PORT_ENV,
-        BUILDER_URLS_ENV, CHAIN_SPEC_ENV, CONFIG_DEFAULT, CONFIG_ENV, DIRK_CA_CERT_DEFAULT,
-        DIRK_CA_CERT_ENV, DIRK_CERT_DEFAULT, DIRK_CERT_ENV, DIRK_DIR_SECRETS_DEFAULT,
-        DIRK_DIR_SECRETS_ENV, DIRK_KEY_DEFAULT, DIRK_KEY_ENV, JWTS_ENV, LOGS_DIR_DEFAULT,
-        LOGS_DIR_ENV, METRICS_PORT_ENV, MODULE_ID_ENV, MODULE_JWT_ENV, PBS_ENDPOINT_ENV,
-        PBS_MODULE_NAME, PROXY_DIR_DEFAULT, PROXY_DIR_ENV, PROXY_DIR_KEYS_DEFAULT,
-        PROXY_DIR_KEYS_ENV, PROXY_DIR_SECRETS_DEFAULT, PROXY_DIR_SECRETS_ENV, SIGNER_DEFAULT,
-        SIGNER_DIR_KEYS_DEFAULT, SIGNER_DIR_KEYS_ENV, SIGNER_DIR_SECRETS_DEFAULT,
-        SIGNER_DIR_SECRETS_ENV, SIGNER_ENDPOINT_ENV, SIGNER_KEYS_ENV, SIGNER_MODULE_NAME,
-        SIGNER_PORT_DEFAULT, SIGNER_URL_ENV,
->>>>>>> 527e63b1
+        SIGNER_MODULE_NAME, SIGNER_PORT_DEFAULT, SIGNER_URL_ENV,
     },
     pbs::{BUILDER_V1_API_PATH, GET_STATUS_PATH},
     signer::{ProxyStore, SignerLoader},
