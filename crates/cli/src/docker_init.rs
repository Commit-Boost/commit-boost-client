--- conflicted
+++ resolved
@@ -6,19 +6,6 @@
 
 use cb_common::{
     config::{
-<<<<<<< HEAD
-        load_optional_env_var, CommitBoostConfig, LogsSettings, ModuleKind, SignerConfig,
-        SignerType, BUILDER_PORT_ENV, BUILDER_URLS_ENV, CHAIN_SPEC_ENV, CONFIG_DEFAULT, CONFIG_ENV,
-        DIRK_CA_CERT_DEFAULT, DIRK_CA_CERT_ENV, DIRK_CERT_DEFAULT, DIRK_CERT_ENV,
-        DIRK_DIR_SECRETS_DEFAULT, DIRK_DIR_SECRETS_ENV, DIRK_KEY_DEFAULT, DIRK_KEY_ENV, JWTS_ENV,
-        LOGS_DIR_DEFAULT, LOGS_DIR_ENV, METRICS_PORT_ENV, MODULE_ID_ENV, MODULE_JWT_ENV,
-        PBS_ENDPOINT_ENV, PBS_MODULE_NAME, PROXY_DIR_DEFAULT, PROXY_DIR_ENV,
-        PROXY_DIR_KEYS_DEFAULT, PROXY_DIR_KEYS_ENV, PROXY_DIR_SECRETS_DEFAULT,
-        PROXY_DIR_SECRETS_ENV, SIGNER_DEFAULT, SIGNER_DIR_KEYS_DEFAULT, SIGNER_DIR_KEYS_ENV,
-        SIGNER_DIR_SECRETS_DEFAULT, SIGNER_DIR_SECRETS_ENV, SIGNER_JWT_SECRET_ENV, SIGNER_KEYS_ENV,
-        SIGNER_MODULE_NAME, SIGNER_PORT_ENV, SIGNER_TLS_CERTIFICATES_DEFAULT,
-        SIGNER_TLS_CERTIFICATES_ENV, SIGNER_TLS_CERTIFICATE_NAME, SIGNER_TLS_KEY_NAME,
-=======
         CommitBoostConfig, LogsSettings, ModuleKind, SignerConfig, SignerType, BUILDER_PORT_ENV,
         BUILDER_URLS_ENV, CHAIN_SPEC_ENV, CONFIG_DEFAULT, CONFIG_ENV, DIRK_CA_CERT_DEFAULT,
         DIRK_CA_CERT_ENV, DIRK_CERT_DEFAULT, DIRK_CERT_ENV, DIRK_DIR_SECRETS_DEFAULT,
@@ -28,8 +15,8 @@
         PROXY_DIR_KEYS_ENV, PROXY_DIR_SECRETS_DEFAULT, PROXY_DIR_SECRETS_ENV, SIGNER_DEFAULT,
         SIGNER_DIR_KEYS_DEFAULT, SIGNER_DIR_KEYS_ENV, SIGNER_DIR_SECRETS_DEFAULT,
         SIGNER_DIR_SECRETS_ENV, SIGNER_ENDPOINT_ENV, SIGNER_KEYS_ENV, SIGNER_MODULE_NAME,
->>>>>>> 41c228f8
-        SIGNER_URL_ENV,
+        SIGNER_TLS_CERTIFICATES_DEFAULT, SIGNER_TLS_CERTIFICATES_ENV, SIGNER_TLS_CERTIFICATE_NAME,
+        SIGNER_TLS_KEY_NAME, SIGNER_URL_ENV,
     },
     pbs::{BUILDER_API_PATH, GET_STATUS_PATH},
     signer::{ProxyStore, SignerLoader, DEFAULT_SIGNER_PORT},
@@ -369,11 +356,7 @@
                 let mut signer_envs = IndexMap::from([
                     get_env_val(CONFIG_ENV, CONFIG_DEFAULT),
                     get_env_same(JWTS_ENV),
-<<<<<<< HEAD
-                    get_env_uval(SIGNER_PORT_ENV, signer_port as u64),
                     get_env_val(SIGNER_TLS_CERTIFICATES_ENV, SIGNER_TLS_CERTIFICATES_DEFAULT),
-=======
->>>>>>> 41c228f8
                 ]);
 
                 // Bind the signer API to 0.0.0.0
