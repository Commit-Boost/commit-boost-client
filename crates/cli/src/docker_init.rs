--- conflicted
+++ resolved
@@ -17,13 +17,8 @@
         SIGNER_DIR_SECRETS_ENV, SIGNER_ENDPOINT_ENV, SIGNER_KEYS_ENV, SIGNER_MODULE_NAME,
         SIGNER_PORT_DEFAULT, SIGNER_URL_ENV,
     },
-<<<<<<< HEAD
     pbs::{BUILDER_V1_API_PATH, GET_STATUS_PATH},
-    signer::{ProxyStore, SignerLoader, DEFAULT_SIGNER_PORT},
-=======
-    pbs::{BUILDER_API_PATH, GET_STATUS_PATH},
     signer::{ProxyStore, SignerLoader},
->>>>>>> 0e1b9d45
     types::ModuleId,
     utils::random_jwt_secret,
 };
