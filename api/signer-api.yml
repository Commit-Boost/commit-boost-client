--- conflicted
+++ resolved
@@ -79,11 +79,8 @@
                 object_root:
                   description: The 32-byte data you want to sign, with optional `0x` prefix.
                   $ref: "#/components/schemas/B256"
-<<<<<<< HEAD
                 nonce:
                   $ref: "#/components/schemas/Nonce"
-=======
->>>>>>> af130896
             example:
               pubkey: "0xa3ffa9241f78279f1af04644cb8c79c2d8f02bcf0e28e2f186f6dcccac0a869c2be441fda50f0dea895cfce2e53f0989"
               object_root: "0x3e9f4a78b5c21d64f0b8e3d9a7f5c02b4d1e67a3c8f29b5d6e4a3b1c8f72e6d9"
@@ -222,11 +219,8 @@
                 object_root:
                   description: The 32-byte data you want to sign, with optional `0x` prefix.
                   $ref: "#/components/schemas/B256"
-<<<<<<< HEAD
                 nonce:
                   $ref: "#/components/schemas/Nonce"
-=======
->>>>>>> af130896
             example:
               pubkey: "0xa3ffa9241f78279f1af04644cb8c79c2d8f02bcf0e28e2f186f6dcccac0a869c2be441fda50f0dea895cfce2e53f0989"
               object_root: "0x3e9f4a78b5c21d64f0b8e3d9a7f5c02b4d1e67a3c8f29b5d6e4a3b1c8f72e6d9"
@@ -365,11 +359,8 @@
                 object_root:
                   description: The 32-byte data you want to sign, with optional `0x` prefix.
                   $ref: "#/components/schemas/B256"
-<<<<<<< HEAD
                 nonce:
                   $ref: "#/components/schemas/Nonce"
-=======
->>>>>>> af130896
             example:
               proxy: "0x71f65e9f6336770e22d148bd5e89b391a1c3b0bb"
               object_root: "0x3e9f4a78b5c21d64f0b8e3d9a7f5c02b4d1e67a3c8f29b5d6e4a3b1c8f72e6d9"
@@ -644,7 +635,6 @@
         object_root:
           description: The 32-byte data that was signed, with `0x` prefix
           $ref: "#/components/schemas/B256"
-<<<<<<< HEAD
         module_signing_id:
           description: The signing ID of the module that requested the signature, as specified in the Commit-Boost configuration
           $ref: "#/components/schemas/B256"
@@ -654,11 +644,6 @@
           description: The chain ID that the signature is valid for, as specified in the Commit-Boost configuration
           type: integer
           example: 1
-=======
-        signing_id:
-          description: The signing ID of the module that requested the signature, as specified in the Commit-Boost configuration
-          $ref: "#/components/schemas/B256"
->>>>>>> af130896
         signature:
           description: The BLS signature of the Merkle root hash of the provided `object_root` field and the requesting module's Signing ID. For details on this signature, see the [signature structure documentation](https://commit-boost.github.io/commit-boost-client/developing/prop-commit-signing.md#structure-of-a-signature).
           $ref: "#/components/schemas/BlsSignature"
@@ -674,7 +659,6 @@
         module_signing_id:
           description: The signing ID of the module that requested the signature, as specified in the Commit-Boost configuration
           $ref: "#/components/schemas/B256"
-<<<<<<< HEAD
         nonce:
           $ref: "#/components/schemas/Nonce"
         chain_id:
@@ -689,9 +673,4 @@
       description: If your module tracks nonces per signature (e.g., to prevent replay attacks), this is the unique nonce to use for the signature. It should be an unsigned 64-bit integer in big-endian format. It must be between 0 and 2^64-2, inclusive. If your module doesn't use nonces, we suggest setting this to 2^64-1 instead of 0 because 0 is a legal nonce and will cause complications with your module if you ever want to use a nonce in the future.
       minimum: 0
       maximum: 18446744073709551614 // 2^64-2
-      example: 1
-=======
-        signature:
-          description: The ECDSA signature (in Ethereum RSV format) of the Merkle root hash of the provided `object_root` field and the requesting module's Signing ID. For details on this signature, see the [signature structure documentation](https://commit-boost.github.io/commit-boost-client/developing/prop-commit-signing.md#structure-of-a-signature).
-          $ref: "#/components/schemas/EcdsaSignature"
->>>>>>> af130896
+      example: 1