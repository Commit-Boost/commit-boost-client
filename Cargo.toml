[workspace]
members = ["benches/*", "bin", "crates/*", "examples/da_commit", "examples/status_api", "tests"]
resolver = "2"

[workspace.package]
edition = "2024"
rust-version = "1.89"
<<<<<<< HEAD
version = "0.8.1-rc.1"
=======
version = "0.8.1-rc.2"
>>>>>>> 6f32b955

[workspace.dependencies]
aes = "0.8"
alloy = { version = "^1.0.35", features = [
    "full",
    "getrandom",
    "providers",
    "rpc-types-beacon",
    "serde",
    "signer-local",
    "ssz",
] }
alloy-primitives = "^1.3.1"
async-trait = "0.1.80"
axum = { version = "0.8.1", features = ["macros"] }
axum-extra = { version = "0.10.0", features = ["typed-header"] }
axum-server = { version = "0.7.2", features = ["tls-rustls"] }
base64 = "0.22.1"
bimap = { version = "0.6.3", features = ["serde"] }
blst = "^0.3.15"
blsful = "^2.5"
bytes = "1.10.1"
cb-cli = { path = "crates/cli" }
cb-common = { path = "crates/common" }
cb-metrics = { path = "crates/metrics" }
cb-pbs = { path = "crates/pbs" }
cb-signer = { path = "crates/signer" }
cipher = "0.4"
clap = { version = "4.5.4", features = ["derive", "env"] }
client-ip = { version = "0.1.1", features = [ "forwarded-header" ] }
color-eyre = "0.6.3"
const_format = "0.2.34"
ctr = "0.9.2"
derive_more = { version = "2.0.1", features = ["deref", "display", "from", "into"] }
docker-compose-types = "0.16.0"
docker-image = "0.2.1"
ethereum_serde_utils = "0.7.0"
ethereum_ssz = "0.9"
ethereum_ssz_derive = "0.9"
eyre = "0.6.12"
futures = "0.3.30"
headers = "0.4.0"
indexmap = "2.2.6"
jsonwebtoken = { version = "9.3.1", default-features = false }
lazy_static = "1.5.0"
lh_eth2_keystore = { package = "eth2_keystore", git = "https://github.com/sigp/lighthouse", tag = "v8.0.0-rc.0" }
lh_types = { package = "types", git = "https://github.com/sigp/lighthouse", tag = "v8.0.0-rc.0" }
parking_lot = "0.12.3"
pbkdf2 = "0.12.2"
prometheus = "0.14.0"
prost = "0.13.4"
rand = { version = "0.9", features = ["os_rng"] }
rayon = "1.10.0"
rcgen = "0.13.2"
reqwest = { version = "0.12.4", features = ["json", "rustls-tls", "stream"] }
rustls = "0.23.23"
serde = { version = "1.0.202", features = ["derive"] }
serde_json = "1.0.117"
serde_yaml = "0.9.33"
sha2 = "0.10.8"
ssz_types = "0.11"
subtle = "2.5"
tempfile = "3.20.0"
thiserror = "2.0.12"
tokio = { version = "1.37.0", features = ["full"] }
toml = "0.8.13"
tonic = { version = "0.12.3", features = ["channel", "prost", "tls"] }
tonic-build = "0.12.3"
tower-http = { version = "0.6", features = ["trace"] }
tracing = "0.1.40"
tracing-appender = "0.2.3"
tracing-subscriber = { version = "0.3.18", features = ["env-filter", "json"] }
tracing-test = { version = "0.2.5", features = ["no-env-filter"] }
<<<<<<< HEAD
tree_hash = "0.9"
=======
tree_hash = "^0.10"
>>>>>>> 6f32b955
tree_hash_derive = "0.9"
typenum = "1.17.0"
unicode-normalization = "0.1.24"
url = { version = "2.5.0", features = ["serde"] }
uuid = { version = "1.8.0", features = ["fast-rng", "serde", "v4"] }

[patch.crates-io]
blstrs_plus = { git = "https://github.com/Commit-Boost/blstrs" }<|MERGE_RESOLUTION|>--- conflicted
+++ resolved
@@ -5,11 +5,7 @@
 [workspace.package]
 edition = "2024"
 rust-version = "1.89"
-<<<<<<< HEAD
-version = "0.8.1-rc.1"
-=======
 version = "0.8.1-rc.2"
->>>>>>> 6f32b955
 
 [workspace.dependencies]
 aes = "0.8"
@@ -83,11 +79,7 @@
 tracing-appender = "0.2.3"
 tracing-subscriber = { version = "0.3.18", features = ["env-filter", "json"] }
 tracing-test = { version = "0.2.5", features = ["no-env-filter"] }
-<<<<<<< HEAD
-tree_hash = "0.9"
-=======
 tree_hash = "^0.10"
->>>>>>> 6f32b955
 tree_hash_derive = "0.9"
 typenum = "1.17.0"
 unicode-normalization = "0.1.24"
