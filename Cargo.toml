--- conflicted
+++ resolved
@@ -3,15 +3,9 @@
 resolver = "2"
 
 [workspace.package]
-<<<<<<< HEAD
 edition = "2024"
 rust-version = "1.85"
-version = "0.8.0-rc.2"
-=======
-edition = "2021"
-rust-version = "1.83"
 version = "0.8.1-rc.1"
->>>>>>> 7d32afb2
 
 [workspace.dependencies]
 aes = "0.8"
