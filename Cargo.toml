--- conflicted
+++ resolved
@@ -3,14 +3,9 @@
 resolver = "2"
 
 [workspace.package]
-<<<<<<< HEAD
-=======
-version = "0.7.0"
-rust-version = "1.83"
->>>>>>> 3fa96391
 edition = "2021"
 rust-version = "1.83"
-version = "0.7.0-rc.2"
+version = "0.7.0"
 
 [workspace.dependencies]
 aes = "0.8"
