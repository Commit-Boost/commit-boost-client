--- conflicted
+++ resolved
@@ -131,11 +131,6 @@
 
 [logs]
 duration = "daily"
-<<<<<<< HEAD
 host-path = "./logs"
 rust-log = "info"
-=======
-host-path="./logs"
-rust-log="info"
-max_log_files = 100
->>>>>>> 148f05b2
+max_log_files = 100