# The main configuration file for the Commit-Boost sidecar.
# Some fields are optional and can be omitted, in which case the default value, if present, will be used.

# Chain spec ID. Supported values:
# A network ID. Supported values: Mainnet, Holesky, Sepolia, Helder, Hoodi.
# A custom object, e.g., chain = { genesis_time_secs = 1695902400, path = "/path/to/spec.json" }, with a path to a chain spec file, either in .json format (e.g., as returned by the beacon endpoint /eth/v1/config/spec), or in .yml format (see examples in tests/data).
# A custom object, e.g., chain = { genesis_time_secs = 1695902400, slot_time_secs = 12, genesis_fork_version = "0x01017000" }.
chain = "Holesky"

# Configuration for the PBS module
[pbs]
# Docker image to use for the PBS module.
# OPTIONAL, DEFAULT: ghcr.io/commit-boost/pbs:latest
docker_image = "ghcr.io/commit-boost/pbs:latest"
# Whether to enable the PBS module to request signatures from the Signer module (not used in the default PBS image)
# OPTIONAL, DEFAULT: false
with_signer = false
# Host to receive BuilderAPI calls from beacon node
# OPTIONAL, DEFAULT: 127.0.0.1
host = "127.0.0.1"
# Port to receive BuilderAPI calls from beacon node
# OPTIONAL, DEFAULT: 18550
port = 18550
# Whether to forward `status` calls to relays or skip and return 200
# OPTIONAL, DEFAULT: true
relay_check = true
# Whether to return after the first successful registration, or wait for all relays to respond
# OPTIONAL, DEFAULT: true
wait_all_registrations = true
# Timeout in milliseconds for the `get_header` call to relays. Note that the CL has also a timeout (e.g. 1 second) so
# this should be lower than that, leaving some margin for overhead
# OPTIONAL, DEFAULT: 950
timeout_get_header_ms = 950
# Timeout in milliseconds for the `submit_blinded_block` call to relays.
# OPTIONAL, DEFAULT: 4000
timeout_get_payload_ms = 4000
# Timeout in milliseconds for the `register_validator` call to relays.
# OPTIONAL, DEFAULT: 3000
timeout_register_validator_ms = 3000
# Whether to skip signature verification of headers and pubkey matching against the relay pubkey
# OPTIONAL, DEFAULT: false
skip_sigverify = false
# Minimum bid in ETH that will be accepted from `get_header`
# Can be specified as a float or a string for extra precision (e.g. "0.01")
# OPTIONAL, DEFAULT: 0.0
min_bid_eth = 0.0
# How late in milliseconds in the slot is "late". This impacts the `get_header` requests, by shortening timeouts for `get_header` calls to
# relays and make sure a header is returned within this deadline. If the request from the CL comes later in the slot, then fetching headers is skipped
# to force local building and miniminzing the risk of missed slots. See also the timing games section below
# OPTIONAL, DEFAULT: 2000
late_in_slot_time_ms = 2000
# Whether to enable extra validation of get_header responses, if this is enabled `rpc_url` must also be set
# OPTIONAL, DEFAULT: false
extra_validation_enabled = false
# Execution Layer RPC url to use for extra validation
# OPTIONAL
rpc_url = "https://ethereum-holesky-rpc.publicnode.com"
<<<<<<< HEAD
# Timeout for any HTTP requests sent from the PBS module to other services, in seconds
# OPTIONAL, DEFAULT: 10
http_timeout_seconds = 10
=======
# Maximum number of retries for validator registrations per relay
# OPTIONAL, DEFAULT: 3
register_validator_retry_limit = 3
>>>>>>> 7192cc26

# The PBS module needs one or more [[relays]] as defined below.
[[relays]]
# Relay ID to use in telemetry
# OPTIONAL, DEFAULT: URL hostname
id = "example-relay"
# Relay URL in the format scheme://pubkey@host
url = "http://0xa1cec75a3f0661e99299274182938151e8433c61a19222347ea1313d839229cb4ce4e3e5aa2bdeb71c8fcf1b084963c2@abc.xyz"
# Headers to send with each request for this relay
# OPTIONAL
headers = { X-MyCustomHeader = "MyCustomValue" }
# GET parameters to add to each request URL for this relay
# OPTIONAL
get_params = { param1 = "value1", param2 = "value2" }
# Whether to enable timing games, as tuned by `target_first_request_ms` and `frequency_get_header_ms`.
# These values should be carefully chosen for each relay, as each relay has different latency and timing games setups.
# They should only be used by advanced users, and if mis-configured can result in unforeseen effects, e.g. fetching a lower header value,
# or getting a temporary IP ban.
#
# EXAMPLES
# Assuming: timeout_get_header_ms = 950, frequency_get_header_ms = 300, target_first_request_ms = 200, late_in_slot_time_ms = 2000
#
# 1) CL request comes at 100ms in the slot (max timeout 1050ms in the slot), then:
#   - sleep for 100ms
#   - send request at 200ms with 850ms timeout
#   - send request at 500ms with 550ms timeout
#   - send request at 800ms with 250ms timeout
# 2) CL request comes at 1500ms in the slot (max timeout 2000ms in the slot), then:
#   - send request at 1500ms with 500ms timeout
#   - send request at 1800ms with 200ms timeout
# 3) CL request comes 2500ms in the slot then:
#   - return 204 and force local build
#
# OPTIONAL, DEFAULT: false
enable_timing_games = false
# Target time in slot when to send the first header request
# OPTIONAL
target_first_request_ms = 200
# Frequency in ms to send get_header requests
# OPTIONAL
frequency_get_header_ms = 300
# Maximum number of validators to register in a single request.
# OPTIONAL, DEFAULT: "" (unlimited)
validator_registration_batch_size = ""

# Configuration for the PBS multiplexers, which enable different configs to be used for get header requests, depending on validator pubkey
# Note that:
# - multiple sets of keys can be defined by adding multiple [[mux]] sections. The validator pubkey sets need to be disjoint
# - the mux is only used for get header requests
# - if any value is missing from the mux config, the default value from the main config will be used
[[mux]]
# Unique ID for the mux config
id = "test_mux"
# Which validator pubkeys to match against this mux config. This can be empty or omitted if a loader is specified.
# Any keys loaded via the loader will be added to this list.
validator_pubkeys = [
    "0x80c7f782b2467c5898c5516a8b6595d75623960b4afc4f71ee07d40985d20e117ba35e7cd352a3e75fb85a8668a3b745",
    "0xa119589bb33ef52acbb8116832bec2b58fca590fe5c85eac5d3230b44d5bc09fe73ccd21f88eab31d6de16194d17782e",
]
# Loader for validator pubkeys. Three types of loaders are supported:
#   - File: path to a file containing a list of validator pubkeys in JSON format
#   - URL: URL to an HTTP endpoint returning a list of validator pubkeys in JSON format
#   - Registry: details of a registry to load keys from. Supported registries:
#       - Lido: NodeOperatorsRegistry
#       - SSV: SSV API
#
# Example JSON list:
# [
#   "0x80c7f782b2467c5898c5516a8b6595d75623960b4afc4f71ee07d40985d20e117ba35e7cd352a3e75fb85a8668a3b745",
#   "0xa119589bb33ef52acbb8116832bec2b58fca590fe5c85eac5d3230b44d5bc09fe73ccd21f88eab31d6de16194d17782e"
#]
# OPTIONAL
loader = "./tests/data/mux_keys.example.json"
# loader = { url = "http://localhost:8000/keys" }
# loader = { registry = "lido", node_operator_id = 8 }
# loader = { registry = "ssv", node_operator_id = 8 }
late_in_slot_time_ms = 1500
timeout_get_header_ms = 900
# For each mux, one or more [[mux.relays]] can be defined, which will be used for the matching validator pubkeys
# Only the relays defined here will be used, and the relays defined in the main [[relays]] config will be ignored
# The fields specified here are the same as in [[relays]] (headers, get_params, enable_timing_games, target_first_request_ms, frequency_get_header_ms)
[[mux.relays]]
id = "mux-relay-1"
url = "http://0xa119589bb33ef52acbb8116832bec2b58fca590fe5c85eac5d3230b44d5bc09fe73ccd21f88eab31d6de16194d17782e@def.xyz"

# Configuration for the Signer Module, only required if any `commit` module is present, or if `pbs.with_signer = true`
# Currently three types of Signer modules are supported (only one can be used at a time):
#   - Remote: a remote Web3Signer instance
#   - Dirk: a remote Dirk instance
#   - Local: a local Signer module
# More details on the docs (https://commit-boost.github.io/commit-boost-client/get_started/configuration/#signer-module)
# [signer]
# Docker image to use for the Signer module.
# OPTIONAL, DEFAULT: ghcr.io/commit-boost/signer:latest
# docker_image = "ghcr.io/commit-boost/signer:latest"
# Host to bind the Signer API server to
# OPTIONAL, DEFAULT: 127.0.0.1
host = "127.0.0.1"
# Port to listen for Signer API calls on
# OPTIONAL, DEFAULT: 20000
port = 20000
# Number of JWT authentication attempts a client can fail before blocking that client temporarily from Signer access
# OPTIONAL, DEFAULT: 3
jwt_auth_fail_limit = 3
# How long to block a client from Signer access, in seconds, if it failed JWT authentication too many times
# OPTIONAL, DEFAULT: 300
jwt_auth_fail_timeout_seconds = 300

# For Remote signer:
# [signer.remote]
# URL of the Web3Signer instance
# url = "https://remote.signer.url"
# For Dirk signer:
# [signer.dirk]
# Path to the client certificate to authenticate with Dirk
# cert_path = "/path/to/client.crt"
# Path to the client key
# key_path = "/path/to/client.key"
# Path to the secrets directory where the accounts passwords are stored
# secrets_path = "/path/to/secrets"
# Path to the CA certificate that signed the Dirk server certificate
# OPTIONAL
# ca_cert_path = "/path/to/ca.crt"

# Add one entry like this for each Dirk host
# [[signer.dirk.hosts]]
# Domain name of the server to use in TLS verification, if different from the URL
# OPTIONAL
# server_name = "localhost-1"
# Complete URL of a Dirk gateway
# url = "https://localhost:8881"
# Wallets to load consensus keys from
# accounts = ["Wallet1", "DistributedWallet"]

# [[signer.dirk.hosts]]
# server_name = "localhost-2"
# url = "https://localhost:8882"
# accounts = ["Wallet2", "DistributedWallet"]

# Configuration for how the Signer module should store proxy delegations.
# OPTIONAL
# [signer.dirk.store]
# proxy_dir = "/path/to/proxies"

# For Local signer:
# Configuration for how the Signer module should load validator keys. Currently two types of loaders are supported:
#   - File: load keys from a plain text file (unsafe, use only for testing purposes)
#   - ValidatorsDir: load keys from a `keys` and `secrets` file/folder (ERC-2335 style keystores). More details can be found in the docs (https://commit-boost.github.io/commit-boost-client/get_started/configuration/)
[signer.local.loader]
# File: path to the keys file
key_path = "./tests/data/keys.example.json"
# ValidatorsDir: format of the keystore (lighthouse, prysm, teku or lodestar)
# format = "lighthouse"
# ValidatorsDir: full path to the keys directory
# For lighthouse, it's de path to the directory where the `<pubkey>/voting-keystore.json` directories are located.
# For prysm, it's the path to the `all-accounts.keystore.json` file.
# For teku, it's the path to the directory where all `<pubkey>.json` files are located.
# For lodestar, it's the path to the directory where all `<pubkey>.json` files are located.
# keys_path = ""
# ValidatorsDir: full path to the secrets file/directory
# For lighthouse, it's de path to the directory where the `<pubkey>.json` files are located.
# For prysm, it's the path to the file containing the wallet decryption password.
# For teku, it's the path to the directory where all `<pubkey>.txt` files are located.
# For lodestar, it's the path to the file containing the decryption password.
# secrets_path = ""
# Configuration for how the Signer module should store proxy delegations. Supported types of store are:
#   - File: store keys and delegations from a plain text file (unsafe, use only for testing purposes)
#   - ERC2335: store keys and delegations safely using ERC-2335 style keystores. More details can be found in the docs (https://commit-boost.github.io/commit-boost-client/get_started/configuration#proxy-keys-store)
# OPTIONAL, if missing proxies are lost on restart
[signer.local.store]
# File: path to the keys file
proxy_dir = "./proxies"
# ERC2335: path to the keys directory
# keys_path = "./tests/data/proxy/keys"
# ERC2335: path to the secrets directory
# secrets_path = "./tests/data/proxy/secrets"

# Commit-Boost can optionally run "modules" which extend the capabilities of the sidecar.
# Currently, two types of modules are supported:
#   - "commit": modules which request commitment signatures from the validator keys
#   - "events": modules which callback to BuilderAPI events as triggered from the PBS modules, used e.g. for monitoring
# If any "commit" module is present, then the [signer] section should also be configured
# OPTIONAL
[[modules]]
# Unique ID of the module
id = "DA_COMMIT"
# Type of the module. Supported values: commit, events
type = "commit"
# Docker image of the module
docker_image = "test_da_commit"
# Environment file for the module
env_file = ".cb.env"

# Additional config needed by the business logic of the module should also be set here.
# See also `examples/da_commit/src/main.rs` for more information
sleep_secs = 5

# Other environment variables for the module
[modules.env]
SOME_ENV_VAR = "some_value"

# Configuration for how metrics should be collected and scraped
# OPTIONAL, skip metrics collection if missing
[metrics]
# Whether to collect metrics
# OPTIONAL, DEFAULT: true
enabled = true
# Host to listen on for metrics
# OPTIONAL, DEFAULT: 127.0.0.1
host = "127.0.0.1"
# Services will listen for Prometheus scrapes on this port, port + 1, +2, etc.
# OPTIONAL, DEFAULT: 10000
start_port = 10000

# Configuration stdout logs
# OPTIONAL, DEFAULT: enabled
[logs.stdout]
# Whether to enable stdout logging
# OPTIONAL, DEFAULT: true
enabled = true
# Log level. Supported values: trace, debug, info, warn, error
# OPTIONAL, DEFAULT: info
level = "info"
# Log in JSON format
# OPTIONAL, DEFAULT: false
use_json = false
# Whether to enable ANSI color codes
# OPTIONAL, DEFAULT: true
color = true

# Configuration file logs
# OPTIONAL, DEFAULT: disabled
[logs.file]
# Whether to enable file logging
# OPTIONAL, DEFAULT: false
enabled = true
# Log level. Supported values: trace, debug, info, warn, error
# OPTIONAL, DEFAULT: info
level = "debug"
# Log in JSON format
# OPTIONAL, DEFAULT: true
use_json = true
# Path to the log directory
# OPTIONAL, DEFAULT: /var/logs/commit-boost
dir_path = "./logs"
# Maximum number of log files to keep
# OPTIONAL
max_files = 30<|MERGE_RESOLUTION|>--- conflicted
+++ resolved
@@ -55,15 +55,12 @@
 # Execution Layer RPC url to use for extra validation
 # OPTIONAL
 rpc_url = "https://ethereum-holesky-rpc.publicnode.com"
-<<<<<<< HEAD
 # Timeout for any HTTP requests sent from the PBS module to other services, in seconds
 # OPTIONAL, DEFAULT: 10
 http_timeout_seconds = 10
-=======
 # Maximum number of retries for validator registrations per relay
 # OPTIONAL, DEFAULT: 3
 register_validator_retry_limit = 3
->>>>>>> 7192cc26
 
 # The PBS module needs one or more [[relays]] as defined below.
 [[relays]]
