chain = "Holesky"

[pbs]
# path = "target/debug/custom_boost"
address = "127.0.0.1:18550"
relays = []
relay_check = true
timeout_get_header_ms = 950
timeout_get_payload_ms = 4000
timeout_register_validator_ms = 3000
skip_sigverify = true
min_bid_eth = 0.0

[signer]
address = "127.0.0.1:33950"
[signer.loader]
key_path = "keys.example.json"

<<<<<<< HEAD
[metrics]
address = "127.0.0.1:3030"
jwt_path = "metrics_jwt.txt"

# [[modules]]
# id = "DA_COMMIT"
# path = "target/debug/da_commit"
# sleep_secs = 5
=======
[[modules]]
id = "DA_COMMIT"
docker_image="da_commit"
sleep_secs = 5
>>>>>>> d1174831
<|MERGE_RESOLUTION|>--- conflicted
+++ resolved
@@ -16,7 +16,6 @@
 [signer.loader]
 key_path = "keys.example.json"
 
-<<<<<<< HEAD
 [metrics]
 address = "127.0.0.1:3030"
 jwt_path = "metrics_jwt.txt"
@@ -25,9 +24,8 @@
 # id = "DA_COMMIT"
 # path = "target/debug/da_commit"
 # sleep_secs = 5
-=======
+
 [[modules]]
 id = "DA_COMMIT"
 docker_image="da_commit"
-sleep_secs = 5
->>>>>>> d1174831
+sleep_secs = 5