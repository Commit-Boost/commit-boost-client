--- conflicted
+++ resolved
@@ -26,13 +26,8 @@
 - `CB_MUX_PATH_{ID}`: optional, override where to load mux validator keys for mux with `id=\{ID\}`.
 
 ### Signer Module
-<<<<<<< HEAD
-- `CB_SIGNER_JWT_SECRET`: secret to use for JWT authentication with the Signer module.
-- `CB_SIGNER_PORT`: required, port to open the signer server on.
 - `CB_SIGNER_TLS_CERTIFICATES`: path to the TLS certificates for the server.
-=======
 - `CB_SIGNER_ENDPOINT`: optional, override to specify the `IP:port` endpoint to bind the signer server to.
->>>>>>> 41c228f8
 - For loading keys we currently support:
   - `CB_SIGNER_LOADER_FILE`: path to a `.json` with plaintext keys (for testing purposes only).
   - `CB_SIGNER_LOADER_FORMAT`, `CB_SIGNER_LOADER_KEYS_DIR` and `CB_SIGNER_LOADER_SECRETS_DIR`: paths to the `keys` and `secrets` directories or files (ERC-2335 style keystores, see [Signer config](../configuration/#signer-module) for more info).
