--- conflicted
+++ resolved
@@ -92,24 +92,14 @@
 
         // Request a signature directly from a BLS key
         let request = SignConsensusRequest::builder(pubkey).with_msg(&datagram);
-<<<<<<< HEAD
         let response = self.config.signer_client.request_consensus_signature(request).await?;
         info!("Proposer commitment (consensus): {}", response.signature);
-=======
-        let signature = self.config.signer_client.request_consensus_signature(request).await?;
-        info!("Proposer commitment (consensus): {}", signature);
->>>>>>> b837e44f
         match verify_proposer_commitment_signature_bls(
             self.config.chain,
             &pubkey,
             &datagram,
-<<<<<<< HEAD
             &response.signature,
-            DA_COMMIT_SIGNING_ID,
-=======
-            &signature,
             &DA_COMMIT_SIGNING_ID,
->>>>>>> b837e44f
         ) {
             Ok(_) => info!("Signature verified successfully"),
             Err(err) => error!(%err, "Signature verification failed"),
@@ -119,22 +109,13 @@
         let proxy_request_bls = SignProxyRequest::builder(proxy_bls).with_msg(&datagram);
         let proxy_response_bls =
             self.config.signer_client.request_proxy_signature_bls(proxy_request_bls).await?;
-<<<<<<< HEAD
         info!("Proposer commitment (proxy BLS): {}", proxy_response_bls.signature);
-=======
-        info!("Proposer commitment (proxy BLS): {}", proxy_signature_bls);
->>>>>>> b837e44f
         match verify_proposer_commitment_signature_bls(
             self.config.chain,
             &proxy_bls,
             &datagram,
-<<<<<<< HEAD
             &proxy_response_bls.signature,
-            DA_COMMIT_SIGNING_ID,
-=======
-            &proxy_signature_bls,
             &DA_COMMIT_SIGNING_ID,
->>>>>>> b837e44f
         ) {
             Ok(_) => info!("Signature verified successfully"),
             Err(err) => error!(%err, "Signature verification failed"),
@@ -148,22 +129,13 @@
                 .signer_client
                 .request_proxy_signature_ecdsa(proxy_request_ecdsa)
                 .await?;
-<<<<<<< HEAD
             info!("Proposer commitment (proxy ECDSA): {}", proxy_response_ecdsa.signature);
-=======
-            info!("Proposer commitment (proxy ECDSA): {}", proxy_signature_ecdsa);
->>>>>>> b837e44f
             match verify_proposer_commitment_signature_ecdsa(
                 self.config.chain,
                 &proxy_ecdsa,
                 &datagram,
-<<<<<<< HEAD
                 &proxy_response_ecdsa.signature,
-                DA_COMMIT_SIGNING_ID,
-=======
-                &proxy_signature_ecdsa,
                 &DA_COMMIT_SIGNING_ID,
->>>>>>> b837e44f
             ) {
                 Ok(_) => info!("Signature verified successfully"),
                 Err(err) => error!(%err, "Signature verification failed"),
