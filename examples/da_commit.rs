use std::time::Duration;

use alloy_rpc_types_beacon::{BlsPublicKey, BlsSignature};
use cb_common::{
    commit::{client::SignerClient, request::SignRequest},
    config::{load_module_config, ModuleConfig},
    utils::initialize_tracing_log,
};
<<<<<<< HEAD
use cb_crypto::types::SignRequest;
use cb_metrics::sdk::{register_custom_metric, update_custom_metric};
=======
use eyre::OptionExt;
>>>>>>> 4b1658b4
use serde::Deserialize;
use tokio::time::sleep;
use tracing::{error, info};
use tree_hash_derive::TreeHash;

#[derive(TreeHash)]
struct Datagram {
    data: u64,
}

struct DaCommitService {
    config: ModuleConfig<ExtraConfig>,
    signer_client: SignerClient,
}

#[derive(Debug, Deserialize)]
struct ExtraConfig {
    sleep_secs: u64,
}


impl DaCommitService {
    pub async fn run(self) -> eyre::Result<()> {
        let pubkeys = self.signer_client.get_pubkeys().await?;
        info!(consensus = pubkeys.consensus.len(), proxy = pubkeys.proxy.len(), "Received pubkeys");

        let pubkey = pubkeys.consensus.first().ok_or_eyre("no key available")?;
        info!("Registered validator {pubkey}");

        let mut data = 0;

        loop {
<<<<<<< HEAD
            self.send_request(data, pubkey).await;

            update_custom_metric("custom_metric", 42.0, vec![("label_key".to_string(), "label_value".to_string())])
            .await
            .expect("Failed to update custom metric");

=======
            self.send_request(data, *pubkey).await?;
>>>>>>> 4b1658b4
            sleep(Duration::from_secs(self.config.extra.sleep_secs)).await;
            data += 1;
        }
    }

<<<<<<< HEAD

    pub async fn get_pubkeys(&self) -> Vec<BlsPublicKey> {
        let url = format!("{}{COMMIT_BOOST_API}{PUBKEYS_PATH}", self.url);
        let response = reqwest::Client::new().get(url).send().await.expect("failed to get request");

        let status = response.status();
        let response_bytes = response.bytes().await.expect("failed to get bytes");

        if !status.is_success() {
            let err = String::from_utf8_lossy(&response_bytes).into_owned();
            error!(err, ?status, "failed to get signature");
            std::process::exit(1);
        }

        let pubkeys: Vec<BlsPublicKey> =
            serde_json::from_slice(&response_bytes).expect("failed deser");

        pubkeys
    }

    pub async fn send_request(&self, data: u64, pubkey: BlsPublicKey) {
=======
    pub async fn send_request(&self, data: u64, pubkey: BlsPublicKey) -> eyre::Result<()> {
>>>>>>> 4b1658b4
        let datagram = Datagram { data };
        let request = SignRequest::builder(&self.config.id, pubkey).with_msg(&datagram);

        let signature = self.signer_client.request_signature(&request).await?;

        info!("Proposer commitment: {}", pretty_print_sig(signature));

        Ok(())
    }
}

#[tokio::main]
async fn main() {
    initialize_tracing_log();

    let config = load_module_config::<ExtraConfig>();

    register_custom_metric("custom_metric", "A custom metric for demonstration").await.expect("Failed to register custom metric.");

    info!(module_id = config.config.id, "Starting module");

    // TODO: pass this via the module config
    let jwt = "my_jwt_token";

    let client = SignerClient::new(config.sign_address, jwt).expect("failed to create client");
    let service = DaCommitService { config: config.config, signer_client: client };

    if let Err(err) = service.run().await {
        error!(?err, "Service failed");
    }
}

fn pretty_print_sig(sig: BlsSignature) -> String {
    format!("{}..", &sig.to_string()[..16])
}<|MERGE_RESOLUTION|>--- conflicted
+++ resolved
@@ -3,15 +3,11 @@
 use alloy_rpc_types_beacon::{BlsPublicKey, BlsSignature};
 use cb_common::{
     commit::{client::SignerClient, request::SignRequest},
-    config::{load_module_config, ModuleConfig},
+    config::{load_module_config, ModuleConfig, JWT_ENV},
     utils::initialize_tracing_log,
 };
-<<<<<<< HEAD
-use cb_crypto::types::SignRequest;
+use eyre::OptionExt;
 use cb_metrics::sdk::{register_custom_metric, update_custom_metric};
-=======
-use eyre::OptionExt;
->>>>>>> 4b1658b4
 use serde::Deserialize;
 use tokio::time::sleep;
 use tracing::{error, info};
@@ -32,7 +28,6 @@
     sleep_secs: u64,
 }
 
-
 impl DaCommitService {
     pub async fn run(self) -> eyre::Result<()> {
         let pubkeys = self.signer_client.get_pubkeys().await?;
@@ -44,46 +39,19 @@
         let mut data = 0;
 
         loop {
-<<<<<<< HEAD
-            self.send_request(data, pubkey).await;
+            self.send_request(data, *pubkey).await?;
 
             update_custom_metric("custom_metric", 42.0, vec![("label_key".to_string(), "label_value".to_string())])
             .await
             .expect("Failed to update custom metric");
 
-=======
-            self.send_request(data, *pubkey).await?;
->>>>>>> 4b1658b4
             sleep(Duration::from_secs(self.config.extra.sleep_secs)).await;
             data += 1;
         }
     }
 
-<<<<<<< HEAD
 
-    pub async fn get_pubkeys(&self) -> Vec<BlsPublicKey> {
-        let url = format!("{}{COMMIT_BOOST_API}{PUBKEYS_PATH}", self.url);
-        let response = reqwest::Client::new().get(url).send().await.expect("failed to get request");
-
-        let status = response.status();
-        let response_bytes = response.bytes().await.expect("failed to get bytes");
-
-        if !status.is_success() {
-            let err = String::from_utf8_lossy(&response_bytes).into_owned();
-            error!(err, ?status, "failed to get signature");
-            std::process::exit(1);
-        }
-
-        let pubkeys: Vec<BlsPublicKey> =
-            serde_json::from_slice(&response_bytes).expect("failed deser");
-
-        pubkeys
-    }
-
-    pub async fn send_request(&self, data: u64, pubkey: BlsPublicKey) {
-=======
     pub async fn send_request(&self, data: u64, pubkey: BlsPublicKey) -> eyre::Result<()> {
->>>>>>> 4b1658b4
         let datagram = Datagram { data };
         let request = SignRequest::builder(&self.config.id, pubkey).with_msg(&datagram);
 
@@ -106,7 +74,7 @@
     info!(module_id = config.config.id, "Starting module");
 
     // TODO: pass this via the module config
-    let jwt = "my_jwt_token";
+    let jwt = &std::env::var(JWT_ENV).expect(&format!("{JWT_ENV} not set"));
 
     let client = SignerClient::new(config.sign_address, jwt).expect("failed to create client");
     let service = DaCommitService { config: config.config, signer_client: client };
