--- conflicted
+++ resolved
@@ -81,11 +81,8 @@
         late_in_slot_time_ms: u64::MAX,
         extra_validation_enabled: false,
         rpc_url: None,
-<<<<<<< HEAD
         http_timeout_seconds: 10,
-=======
         register_validator_retry_limit: u32::MAX,
->>>>>>> efc7ac7c
     }
 }
 
