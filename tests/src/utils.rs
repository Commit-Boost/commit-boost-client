--- conflicted
+++ resolved
@@ -12,16 +12,8 @@
         SIGNER_JWT_AUTH_FAIL_TIMEOUT_SECONDS_DEFAULT, SIGNER_PORT_DEFAULT,
     },
     pbs::{RelayClient, RelayEntry},
-<<<<<<< HEAD
-    signer::{
-        SignerLoader, DEFAULT_JWT_AUTH_FAIL_LIMIT, DEFAULT_JWT_AUTH_FAIL_TIMEOUT_SECONDS,
-        DEFAULT_SIGNER_PORT,
-    },
+    signer::SignerLoader,
     types::{BlsPublicKey, Chain, ModuleId},
-=======
-    signer::SignerLoader,
-    types::{Chain, ModuleId},
->>>>>>> 7d32afb2
     utils::default_host,
 };
 use eyre::Result;
