--- conflicted
+++ resolved
@@ -26,27 +26,15 @@
         Ok(self.comm_boost.client.get(url).send().await?)
     }
 
-<<<<<<< HEAD
-    pub async fn do_register_validator(
-        &self,
-        validators: Option<Vec<ValidatorRegistration>>,
-    ) -> eyre::Result<Response> {
-        let url = self.comm_boost.register_validator_url().unwrap();
-
-        let registrations = validators.unwrap_or_default();
-=======
-    pub async fn do_register_validator(&self) -> Result<(), Error> {
+    pub async fn do_register_validator(&self) -> eyre::Result<Response> {
         self.do_register_custom_validators(vec![]).await
     }
 
     pub async fn do_register_custom_validators(
         &self,
         registrations: Vec<ValidatorRegistration>,
-    ) -> Result<(), Error> {
+    ) -> eyre::Result<Response> {
         let url = self.comm_boost.register_validator_url().unwrap();
-
-        self.comm_boost.client.post(url).json(&registrations).send().await?.error_for_status()?;
->>>>>>> 0bb491f9
 
         Ok(self.comm_boost.client.post(url).json(&registrations).send().await?)
     }
