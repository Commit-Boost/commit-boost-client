--- conflicted
+++ resolved
@@ -2,23 +2,15 @@
     primitives::B256,
     rpc::types::beacon::{relay::ValidatorRegistration, BlsPublicKey},
 };
-<<<<<<< HEAD
 use cb_common::{
-    pbs::{
-        GetHeaderResponse, RelayClient, SignedBlindedBeaconBlock, SignedExecutionPayloadHeader,
-        Version,
-    },
-    utils::{get_content_type_header, Accept, ContentType, CONSENSUS_VERSION_HEADER},
+    pbs::{RelayClient, SignedBlindedBeaconBlock, Version},
+    utils::{Accept, ContentType, CONSENSUS_VERSION_HEADER},
 };
 use reqwest::{
     header::{ACCEPT, CONTENT_TYPE},
-    Error,
+    Response,
 };
-use ssz::{Decode, Encode};
-=======
-use cb_common::pbs::{RelayClient, SignedBlindedBeaconBlock};
-use reqwest::Response;
->>>>>>> 66ca12f6
+use ssz::Encode;
 
 use crate::utils::generate_mock_relay;
 
@@ -31,36 +23,18 @@
         Ok(Self { comm_boost: generate_mock_relay(port, BlsPublicKey::default())? })
     }
 
-<<<<<<< HEAD
     pub async fn do_get_header(
         &self,
         pubkey: Option<BlsPublicKey>,
         accept: Accept,
-    ) -> Result<(), Error> {
+    ) -> eyre::Result<Response> {
         let url = self
             .comm_boost
             .get_header_url(0, B256::ZERO, pubkey.unwrap_or(BlsPublicKey::ZERO))
             .unwrap();
         let res =
             self.comm_boost.client.get(url).header(ACCEPT, &accept.to_string()).send().await?;
-        let content_type = get_content_type_header(res.headers());
-        let res_bytes = res.bytes().await?;
-
-        match content_type {
-            ContentType::Json => {
-                assert!(serde_json::from_slice::<GetHeaderResponse>(&res_bytes).is_ok())
-            }
-            ContentType::Ssz => {
-                assert!(SignedExecutionPayloadHeader::from_ssz_bytes(&res_bytes).is_ok())
-            }
-        }
-
-        Ok(())
-=======
-    pub async fn do_get_header(&self, pubkey: Option<BlsPublicKey>) -> eyre::Result<Response> {
-        let url = self.comm_boost.get_header_url(0, B256::ZERO, pubkey.unwrap_or_default())?;
-        Ok(self.comm_boost.client.get(url).send().await?)
->>>>>>> 66ca12f6
+        Ok(res)
     }
 
     pub async fn do_get_status(&self) -> eyre::Result<Response> {
@@ -83,10 +57,9 @@
 
     pub async fn do_submit_block(
         &self,
-<<<<<<< HEAD
         accept: Accept,
         content_type: ContentType,
-    ) -> Result<(), Error> {
+    ) -> eyre::Result<Response> {
         let url = self.comm_boost.submit_block_url().unwrap();
 
         let signed_blinded_block = SignedBlindedBeaconBlock::default();
@@ -96,24 +69,14 @@
             ContentType::Ssz => signed_blinded_block.as_ssz_bytes(),
         };
 
-        self.comm_boost
+        Ok(self
+            .comm_boost
             .client
             .post(url)
             .body(body)
             .header(CONSENSUS_VERSION_HEADER, Version::Deneb.to_string())
             .header(CONTENT_TYPE, &content_type.to_string())
             .header(ACCEPT, &accept.to_string())
-=======
-        signed_blinded_block: Option<SignedBlindedBeaconBlock>,
-    ) -> eyre::Result<Response> {
-        let url = self.comm_boost.submit_block_url().unwrap();
-
-        Ok(self
-            .comm_boost
-            .client
-            .post(url)
-            .json(&signed_blinded_block.unwrap_or_default())
->>>>>>> 66ca12f6
             .send()
             .await?)
     }
