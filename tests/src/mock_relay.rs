--- conflicted
+++ resolved
@@ -134,11 +134,10 @@
     StatusCode::OK
 }
 
-<<<<<<< HEAD
 async fn handle_submit_block(
     State(state): State<Arc<MockRelayState>>,
     headers: HeaderMap,
-) -> impl IntoResponse {
+) -> Response {
     state.received_submit_block.fetch_add(1, Ordering::Relaxed);
     let accept_header = get_content_type_header(&headers);
     let data = if state.large_body {
@@ -158,14 +157,4 @@
     response.headers_mut().insert(CONSENSUS_VERSION_HEADER, consensus_version_header);
     response.headers_mut().insert(CONTENT_TYPE, content_type_header);
     response
-=======
-async fn handle_submit_block(State(state): State<Arc<MockRelayState>>) -> Response {
-    state.received_submit_block.fetch_add(1, Ordering::Relaxed);
-    if state.large_body() {
-        (StatusCode::OK, Json(vec![1u8; 1 + MAX_SIZE_SUBMIT_BLOCK])).into_response()
-    } else {
-        let response = SubmitBlindedBlockResponse::default();
-        (StatusCode::OK, Json(response)).into_response()
-    }
->>>>>>> 66ca12f6
 }