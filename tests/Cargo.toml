[package]
edition.workspace = true
name = "cb-tests"
rust-version.workspace = true
version.workspace = true

[dependencies]
alloy.workspace = true
axum.workspace = true
cb-common.workspace = true
cb-pbs.workspace = true
cb-signer.workspace = true
eyre.workspace = true
<<<<<<< HEAD
jsonwebtoken.workspace = true
rcgen.workspace = true
=======
lh_types.workspace = true
>>>>>>> b9201cee
reqwest.workspace = true
serde_json.workspace = true
tempfile.workspace = true
tokio.workspace = true
tracing.workspace = true
tracing-subscriber.workspace = true
tree_hash.workspace = true
url.workspace = true

[dev-dependencies]
tracing-test.workspace = true<|MERGE_RESOLUTION|>--- conflicted
+++ resolved
@@ -11,12 +11,9 @@
 cb-pbs.workspace = true
 cb-signer.workspace = true
 eyre.workspace = true
-<<<<<<< HEAD
 jsonwebtoken.workspace = true
+lh_types.workspace = true
 rcgen.workspace = true
-=======
-lh_types.workspace = true
->>>>>>> b9201cee
 reqwest.workspace = true
 serde_json.workspace = true
 tempfile.workspace = true
