use std::{collections::HashMap, sync::Arc, time::Duration};

use cb_common::{
<<<<<<< HEAD
    config::RuntimeMuxConfig,
    signer::random_secret,
    types::Chain,
    utils::{EncodingType, ForkName},
=======
    config::{HTTP_TIMEOUT_SECONDS_DEFAULT, MUXER_HTTP_MAX_LENGTH, RuntimeMuxConfig},
    interop::ssv::utils::fetch_ssv_pubkeys_from_url,
    signer::random_secret,
    types::Chain,
    utils::{ResponseReadError, set_ignore_content_length},
>>>>>>> 3fb6327c
};
use cb_pbs::{DefaultBuilderApi, PbsService, PbsState};
use cb_tests::{
    mock_relay::{MockRelayState, start_mock_relay_service},
    mock_ssv::{SsvMockState, TEST_HTTP_TIMEOUT, create_mock_ssv_server},
    mock_validator::MockValidator,
    utils::{
        bls_pubkey_from_hex_unchecked, generate_mock_relay, get_pbs_static_config, setup_test_env,
        to_pbs_config,
    },
};
use eyre::Result;
use reqwest::StatusCode;
use tokio::sync::RwLock;
use tracing::info;
use url::Url;

#[tokio::test]
/// Tests that a successful SSV network fetch is handled and parsed properly
async fn test_ssv_network_fetch() -> Result<()> {
    // Start the mock server
    let port = 30100;
    let _server_handle = create_mock_ssv_server(port, None).await?;
    let url = Url::parse(&format!("http://localhost:{port}/test_chain/validators/in_operator/1"))
        .unwrap();
    let response =
        fetch_ssv_pubkeys_from_url(url, Duration::from_secs(HTTP_TIMEOUT_SECONDS_DEFAULT)).await?;

    // Make sure the response is correct
    // NOTE: requires that ssv_data.json dpesn't change
    assert_eq!(response.validators.len(), 3);
    let expected_pubkeys = [
        bls_pubkey_from_hex_unchecked(
            "967ba17a3e7f82a25aa5350ec34d6923e28ad8237b5a41efe2c5e325240d74d87a015bf04634f21900963539c8229b2a",
        ),
        bls_pubkey_from_hex_unchecked(
            "ac769e8cec802e8ffee34de3253be8f438a0c17ee84bdff0b6730280d24b5ecb77ebc9c985281b41ee3bda8663b6658c",
        ),
        bls_pubkey_from_hex_unchecked(
            "8c866a5a05f3d45c49b457e29365259021a509c5daa82e124f9701a960ee87b8902e87175315ab638a3d8b1115b23639",
        ),
    ];
    for (i, validator) in response.validators.iter().enumerate() {
        assert_eq!(validator.pubkey, expected_pubkeys[i]);
    }

    // Clean up the server handle
    _server_handle.abort();

    Ok(())
}

#[tokio::test]
/// Tests that the SSV network fetch is handled properly when the response's
/// body is too large
async fn test_ssv_network_fetch_big_data() -> Result<()> {
    // Start the mock server
    let port = 30101;
    let server_handle = cb_tests::mock_ssv::create_mock_ssv_server(port, None).await?;
    let url = Url::parse(&format!("http://localhost:{port}/big_data")).unwrap();
    let response = fetch_ssv_pubkeys_from_url(url, Duration::from_secs(120)).await;

    // The response should fail due to content length being too big
    match response {
        Ok(_) => {
            panic!("Expected an error due to big content length, but got a successful response")
        }
        Err(e) => match e.downcast_ref::<ResponseReadError>() {
            Some(ResponseReadError::PayloadTooLarge { max, content_length, raw }) => {
                assert_eq!(*max, MUXER_HTTP_MAX_LENGTH);
                assert!(*content_length > MUXER_HTTP_MAX_LENGTH);
                assert!(raw.is_empty());
            }
            _ => panic!("Expected PayloadTooLarge error, got: {}", e),
        },
    }

    // Clean up the server handle
    server_handle.abort();

    Ok(())
}

#[tokio::test]
/// Tests that the SSV network fetch is handled properly when the request
/// times out
async fn test_ssv_network_fetch_timeout() -> Result<()> {
    // Start the mock server
    let port = 30102;
    let state = SsvMockState {
        validators: Arc::new(RwLock::new(vec![])),
        force_timeout: Arc::new(RwLock::new(true)),
    };
    let server_handle = create_mock_ssv_server(port, Some(state)).await?;
    let url = Url::parse(&format!("http://localhost:{port}/test_chain/validators/in_operator/1"))
        .unwrap();
    let response = fetch_ssv_pubkeys_from_url(url, Duration::from_secs(TEST_HTTP_TIMEOUT)).await;

    // The response should fail due to timeout
    assert!(response.is_err(), "Expected timeout error, but got success");
    if let Err(e) = response {
        assert!(e.to_string().contains("timed out"), "Expected timeout error, got: {}", e);
    }

    // Clean up the server handle
    server_handle.abort();

    Ok(())
}

#[tokio::test]
/// Tests that the SSV network fetch is handled properly when the response's
/// content-length header is missing
async fn test_ssv_network_fetch_big_data_without_content_length() -> Result<()> {
    // Start the mock server
    let port = 30103;
    set_ignore_content_length(true);
    let server_handle = create_mock_ssv_server(port, None).await?;
    let url = Url::parse(&format!("http://localhost:{port}/big_data")).unwrap();
    let response = fetch_ssv_pubkeys_from_url(url, Duration::from_secs(120)).await;

    // The response should fail due to the body being too big
    match response {
        Ok(_) => {
            panic!("Expected an error due to excessive data, but got a successful response")
        }
        Err(e) => match e.downcast_ref::<ResponseReadError>() {
            Some(ResponseReadError::PayloadTooLarge { max, content_length, raw }) => {
                assert_eq!(*max, MUXER_HTTP_MAX_LENGTH);
                assert_eq!(*content_length, 0);
                assert!(!raw.is_empty());
            }
            _ => panic!("Expected PayloadTooLarge error, got: {}", e),
        },
    }

    // Clean up the server handle
    server_handle.abort();

    Ok(())
}

#[tokio::test]
async fn test_mux() -> Result<()> {
    setup_test_env();
    let signer = random_secret();
    let pubkey = signer.public_key();

    let chain = Chain::Holesky;
    let pbs_port = 3700;

    let mux_relay_1 = generate_mock_relay(pbs_port + 1, pubkey.clone())?;
    let mux_relay_2 = generate_mock_relay(pbs_port + 2, pubkey.clone())?;
    let default_relay = generate_mock_relay(pbs_port + 3, pubkey.clone())?;

    // Run 3 mock relays
    let mock_state = Arc::new(MockRelayState::new(chain, signer));
    tokio::spawn(start_mock_relay_service(mock_state.clone(), pbs_port + 1));
    tokio::spawn(start_mock_relay_service(mock_state.clone(), pbs_port + 2));
    tokio::spawn(start_mock_relay_service(mock_state.clone(), pbs_port + 3));

    // Register all relays in PBS config
    let relays = vec![default_relay.clone()];
    let mut config = to_pbs_config(chain, get_pbs_static_config(pbs_port), relays);
    config.all_relays = vec![mux_relay_1.clone(), mux_relay_2.clone(), default_relay.clone()];

    // Configure mux for two relays
    let mux = RuntimeMuxConfig {
        id: String::from("test"),
        config: config.pbs_config.clone(),
        relays: vec![mux_relay_1, mux_relay_2],
    };

    // Bind mux to a specific validator key
    let validator_pubkey = random_secret().public_key();
    config.mux_lookup = Some(HashMap::from([(validator_pubkey.clone(), mux)]));

    // Run PBS service
    let state = PbsState::new(config);
    tokio::spawn(PbsService::run::<(), DefaultBuilderApi>(state));

    // leave some time to start servers
    tokio::time::sleep(Duration::from_millis(100)).await;

    // Send default request without specifying a validator key
    let mock_validator = MockValidator::new(pbs_port)?;
    info!("Sending get header with default");
    assert_eq!(
        mock_validator.do_get_header(None, None, ForkName::Electra).await?.status(),
        StatusCode::OK
    );
    assert_eq!(mock_state.received_get_header(), 1); // only default relay was used

    // Send request specifying a validator key to use mux
    info!("Sending get header with mux");
    assert_eq!(
        mock_validator
            .do_get_header(Some(validator_pubkey), None, ForkName::Electra)
            .await?
            .status(),
        StatusCode::OK
    );
    assert_eq!(mock_state.received_get_header(), 3); // two mux relays were used

    // Status requests should go to all relays
    info!("Sending get status");
    assert_eq!(mock_validator.do_get_status().await?.status(), StatusCode::OK);
    assert_eq!(mock_state.received_get_status(), 3); // default + 2 mux relays were used

    // Register requests should go to all relays
    info!("Sending register validator");
    assert_eq!(mock_validator.do_register_validator().await?.status(), StatusCode::OK);
    assert_eq!(mock_state.received_register_validator(), 3); // default + 2 mux relays were used

    // v1 Submit block requests should go to all relays
    info!("Sending submit block v1");
    assert_eq!(
        mock_validator
            .do_submit_block_v1(None, EncodingType::Json, EncodingType::Json, ForkName::Electra)
            .await?
            .status(),
        StatusCode::OK
    );
    assert_eq!(mock_state.received_submit_block(), 3); // default + 2 mux relays were used

    // v2 Submit block requests should go to all relays
    info!("Sending submit block v2");
    assert_eq!(
        mock_validator
            .do_submit_block_v2(None, EncodingType::Json, EncodingType::Json, ForkName::Electra)
            .await?
            .status(),
        StatusCode::ACCEPTED
    );
    assert_eq!(mock_state.received_submit_block(), 6); // default + 2 mux relays were used

    Ok(())
}<|MERGE_RESOLUTION|>--- conflicted
+++ resolved
@@ -1,18 +1,11 @@
 use std::{collections::HashMap, sync::Arc, time::Duration};
 
 use cb_common::{
-<<<<<<< HEAD
-    config::RuntimeMuxConfig,
-    signer::random_secret,
-    types::Chain,
-    utils::{EncodingType, ForkName},
-=======
     config::{HTTP_TIMEOUT_SECONDS_DEFAULT, MUXER_HTTP_MAX_LENGTH, RuntimeMuxConfig},
     interop::ssv::utils::fetch_ssv_pubkeys_from_url,
     signer::random_secret,
     types::Chain,
-    utils::{ResponseReadError, set_ignore_content_length},
->>>>>>> 3fb6327c
+    utils::{EncodingType, ForkName, ResponseReadError, set_ignore_content_length},
 };
 use cb_pbs::{DefaultBuilderApi, PbsService, PbsState};
 use cb_tests::{
