--- conflicted
+++ resolved
@@ -15,11 +15,7 @@
 async fn test_mux() -> Result<()> {
     setup_test_env();
     let signer = random_secret();
-<<<<<<< HEAD
     let pubkey = signer.public_key();
-=======
-    let pubkey: BlsPublicKey = blst_pubkey_to_alloy(&signer.sk_to_pk());
->>>>>>> 7d32afb2
 
     let chain = Chain::Holesky;
     let pbs_port = 3700;
@@ -74,7 +70,7 @@
     // Status requests should go to all relays
     info!("Sending get status");
     assert_eq!(mock_validator.do_get_status().await?.status(), StatusCode::OK);
-    assert_eq!(mock_state.received_get_status(), 3); // default + 2 mux relays were used
+    assert_eq!(mock_state.received_get_status(), 6); // default + 2 mux relays were used + 3 on startup of the service
 
     // Register requests should go to all relays
     info!("Sending register validator");
