--- conflicted
+++ resolved
@@ -58,13 +58,8 @@
     assert_eq!(*res.data.message.pubkey(), BlsPublicKeyBytes::from(mock_state.signer.public_key()));
     assert_eq!(res.data.message.header().timestamp(), timestamp_of_slot_start_sec(0, chain));
     assert_eq!(
-<<<<<<< HEAD
-        res.signature,
-        sign_builder_root(chain, &mock_state.signer, &res.message.tree_hash_root())
-=======
         res.data.signature,
-        sign_builder_root(chain, &mock_state.signer, res.data.message.tree_hash_root())
->>>>>>> b9201cee
+        sign_builder_root(chain, &mock_state.signer, &res.data.message.tree_hash_root())
     );
     Ok(())
 }
