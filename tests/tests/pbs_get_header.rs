use std::{sync::Arc, time::Duration};

use alloy::primitives::{B256, U256};
use cb_common::{
<<<<<<< HEAD
    pbs::{ExecutionPayloadHeaderMessageElectra, GetHeaderResponse, SignedExecutionPayloadHeader},
    signature::sign_builder_root,
    signer::random_secret,
    types::Chain,
    utils::{EncodingType, ForkName, timestamp_of_slot_start_sec},
=======
    pbs::GetHeaderResponse,
    signature::sign_builder_root,
    signer::random_secret,
    types::{BlsPublicKeyBytes, Chain},
    utils::timestamp_of_slot_start_sec,
>>>>>>> b9201cee
};
use cb_pbs::{DefaultBuilderApi, PbsService, PbsState};
use cb_tests::{
    mock_relay::{MockRelayState, start_mock_relay_service},
    mock_validator::MockValidator,
    utils::{generate_mock_relay, get_pbs_static_config, setup_test_env, to_pbs_config},
};
use eyre::Result;
use lh_types::ForkName;
use reqwest::StatusCode;
use ssz::Decode;
use tracing::info;
use tree_hash::TreeHash;

#[tokio::test]
async fn test_get_header() -> Result<()> {
    setup_test_env();
    let signer = random_secret();
    let pubkey = signer.public_key();

    let chain = Chain::Holesky;
    let pbs_port = 3200;
    let relay_port = pbs_port + 1;

    // Run a mock relay
    let mock_state = Arc::new(MockRelayState::new(chain, signer));
    let mock_relay = generate_mock_relay(relay_port, pubkey)?;
    tokio::spawn(start_mock_relay_service(mock_state.clone(), relay_port));

    // Run the PBS service
    let config = to_pbs_config(chain, get_pbs_static_config(pbs_port), vec![mock_relay.clone()]);
    let state = PbsState::new(config);
    tokio::spawn(PbsService::run::<(), DefaultBuilderApi>(state));

    // leave some time to start servers
    tokio::time::sleep(Duration::from_millis(100)).await;

    let mock_validator = MockValidator::new(pbs_port)?;
    info!("Sending get header");
    let res = mock_validator.do_get_header(None, None, ForkName::Electra).await?;
    assert_eq!(res.status(), StatusCode::OK);

    let res = serde_json::from_slice::<GetHeaderResponse>(&res.bytes().await?)?;

    assert_eq!(mock_state.received_get_header(), 1);
    assert_eq!(res.version, ForkName::Electra);
    assert_eq!(res.data.message.header().block_hash().0[0], 1);
    assert_eq!(res.data.message.header().parent_hash().0, B256::ZERO);
    assert_eq!(*res.data.message.value(), U256::from(10));
    assert_eq!(*res.data.message.pubkey(), BlsPublicKeyBytes::from(mock_state.signer.public_key()));
    assert_eq!(res.data.message.header().timestamp(), timestamp_of_slot_start_sec(0, chain));
    assert_eq!(
        res.data.signature,
        sign_builder_root(chain, &mock_state.signer, res.data.message.tree_hash_root())
    );
    Ok(())
}

#[tokio::test]
async fn test_get_header_ssz() -> Result<()> {
    setup_test_env();
    let signer = random_secret();
    let pubkey = signer.public_key();

    let chain = Chain::Holesky;
    let pbs_port = 3210;
    let relay_port = pbs_port + 1;

    // Run a mock relay
    let mock_state = Arc::new(MockRelayState::new(chain, signer));
    let mock_relay = generate_mock_relay(relay_port, pubkey)?;
    tokio::spawn(start_mock_relay_service(mock_state.clone(), relay_port));

    // Run the PBS service
    let config = to_pbs_config(chain, get_pbs_static_config(pbs_port), vec![mock_relay.clone()]);
    let state = PbsState::new(config);
    tokio::spawn(PbsService::run::<(), DefaultBuilderApi>(state));

    // leave some time to start servers
    tokio::time::sleep(Duration::from_millis(100)).await;

    let mock_validator = MockValidator::new(pbs_port)?;
    info!("Sending get header");
    let res =
        mock_validator.do_get_header(None, Some(EncodingType::Ssz), ForkName::Electra).await?;
    assert_eq!(res.status(), StatusCode::OK);

    let res: SignedExecutionPayloadHeader<ExecutionPayloadHeaderMessageElectra> =
        SignedExecutionPayloadHeader::from_ssz_bytes(&res.bytes().await?).unwrap();

    assert_eq!(mock_state.received_get_header(), 1);
    assert_eq!(res.message.header.block_hash.0[0], 1);
    assert_eq!(res.message.header.parent_hash, B256::ZERO);
    assert_eq!(res.message.value, U256::from(10));
    assert_eq!(res.message.pubkey, mock_state.signer.public_key());
    assert_eq!(res.message.header.timestamp, timestamp_of_slot_start_sec(0, chain));
    assert_eq!(
        res.signature,
        sign_builder_root(chain, &mock_state.signer, res.message.tree_hash_root())
    );
    Ok(())
}

#[tokio::test]
async fn test_get_header_returns_204_if_relay_down() -> Result<()> {
    setup_test_env();
    let signer = random_secret();
    let pubkey = signer.public_key();

    let chain = Chain::Holesky;
    let pbs_port = 3300;
    let relay_port = pbs_port + 1;

    // Create a mock relay client
    let mock_state = Arc::new(MockRelayState::new(chain, signer));
    let mock_relay = generate_mock_relay(relay_port, pubkey)?;

    // Don't start the relay
    // tokio::spawn(start_mock_relay_service(mock_state.clone(), relay_port));

    // Run the PBS service
    let config = to_pbs_config(chain, get_pbs_static_config(pbs_port), vec![mock_relay.clone()]);
    let state = PbsState::new(config);
    tokio::spawn(PbsService::run::<(), DefaultBuilderApi>(state));

    // leave some time to start servers
    tokio::time::sleep(Duration::from_millis(100)).await;

    let mock_validator = MockValidator::new(pbs_port)?;
    info!("Sending get header");
    let res = mock_validator.do_get_header(None, None, ForkName::Electra).await?;

    assert_eq!(res.status(), StatusCode::NO_CONTENT); // 204 error
    assert_eq!(mock_state.received_get_header(), 0); // no header received
    Ok(())
}

#[tokio::test]
async fn test_get_header_returns_400_if_request_is_invalid() -> Result<()> {
    setup_test_env();
    let signer = random_secret();
    let pubkey = signer.public_key();

    let chain = Chain::Holesky;
    let pbs_port = 3400;
    let relay_port = pbs_port + 1;

    // Run a mock relay
    let mock_state = Arc::new(MockRelayState::new(chain, signer));
    let mock_relay = generate_mock_relay(relay_port, pubkey.clone())?;
    tokio::spawn(start_mock_relay_service(mock_state.clone(), relay_port));

    // Run the PBS service
    let config = to_pbs_config(chain, get_pbs_static_config(pbs_port), vec![mock_relay.clone()]);
    let state = PbsState::new(config);
    tokio::spawn(PbsService::run::<(), DefaultBuilderApi>(state));

    // leave some time to start servers
    tokio::time::sleep(Duration::from_millis(100)).await;

    // Create an invalid URL by truncating the pubkey
    let mut bad_url = mock_relay.get_header_url(0, &B256::ZERO, &pubkey).unwrap();
    bad_url.set_path(&bad_url.path().replace(&pubkey.to_string(), &pubkey.to_string()[..10]));

    let mock_validator = MockValidator::new(pbs_port)?;
    info!("Sending get header with invalid pubkey URL");
    // Use the bad_url in the request instead of the default
    let res = mock_validator.comm_boost.client.get(bad_url).send().await?;
    assert_eq!(res.status(), StatusCode::BAD_REQUEST);

    // Attempt again by truncating the parent hash
    let mut bad_url = mock_relay.get_header_url(0, &B256::ZERO, &pubkey).unwrap();
    bad_url
        .set_path(&bad_url.path().replace(&B256::ZERO.to_string(), &B256::ZERO.to_string()[..10]));
    let res = mock_validator.comm_boost.client.get(bad_url).send().await?;
    assert_eq!(res.status(), StatusCode::BAD_REQUEST);

    assert_eq!(mock_state.received_get_header(), 0); // no header received
    Ok(())
}<|MERGE_RESOLUTION|>--- conflicted
+++ resolved
@@ -2,19 +2,11 @@
 
 use alloy::primitives::{B256, U256};
 use cb_common::{
-<<<<<<< HEAD
-    pbs::{ExecutionPayloadHeaderMessageElectra, GetHeaderResponse, SignedExecutionPayloadHeader},
-    signature::sign_builder_root,
-    signer::random_secret,
-    types::Chain,
-    utils::{EncodingType, ForkName, timestamp_of_slot_start_sec},
-=======
-    pbs::GetHeaderResponse,
+    pbs::{GetHeaderResponse, SignedBuilderBid},
     signature::sign_builder_root,
     signer::random_secret,
     types::{BlsPublicKeyBytes, Chain},
-    utils::timestamp_of_slot_start_sec,
->>>>>>> b9201cee
+    utils::{EncodingType, ForkName, get_consensus_version_header, timestamp_of_slot_start_sec},
 };
 use cb_pbs::{DefaultBuilderApi, PbsService, PbsState};
 use cb_tests::{
@@ -23,9 +15,8 @@
     utils::{generate_mock_relay, get_pbs_static_config, setup_test_env, to_pbs_config},
 };
 use eyre::Result;
-use lh_types::ForkName;
+use lh_types::ForkVersionDecode;
 use reqwest::StatusCode;
-use ssz::Decode;
 use tracing::info;
 use tree_hash::TreeHash;
 
@@ -102,18 +93,19 @@
         mock_validator.do_get_header(None, Some(EncodingType::Ssz), ForkName::Electra).await?;
     assert_eq!(res.status(), StatusCode::OK);
 
-    let res: SignedExecutionPayloadHeader<ExecutionPayloadHeaderMessageElectra> =
-        SignedExecutionPayloadHeader::from_ssz_bytes(&res.bytes().await?).unwrap();
+    let fork = get_consensus_version_header(res.headers()).expect("missing fork version header");
+    assert_eq!(fork, ForkName::Electra);
+    let data = SignedBuilderBid::from_ssz_bytes_by_fork(&res.bytes().await?, fork).unwrap();
 
     assert_eq!(mock_state.received_get_header(), 1);
-    assert_eq!(res.message.header.block_hash.0[0], 1);
-    assert_eq!(res.message.header.parent_hash, B256::ZERO);
-    assert_eq!(res.message.value, U256::from(10));
-    assert_eq!(res.message.pubkey, mock_state.signer.public_key());
-    assert_eq!(res.message.header.timestamp, timestamp_of_slot_start_sec(0, chain));
+    assert_eq!(data.message.header().block_hash().0[0], 1);
+    assert_eq!(data.message.header().parent_hash().0, B256::ZERO);
+    assert_eq!(*data.message.value(), U256::from(10));
+    assert_eq!(*data.message.pubkey(), BlsPublicKeyBytes::from(mock_state.signer.public_key()));
+    assert_eq!(data.message.header().timestamp(), timestamp_of_slot_start_sec(0, chain));
     assert_eq!(
-        res.signature,
-        sign_builder_root(chain, &mock_state.signer, res.message.tree_hash_root())
+        data.signature,
+        sign_builder_root(chain, &mock_state.signer, data.message.tree_hash_root())
     );
     Ok(())
 }
