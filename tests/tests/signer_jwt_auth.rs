use std::{collections::HashMap, time::Duration};

use alloy::primitives::b256;
use cb_common::{
    commit::{
        constants::{GET_PUBKEYS_PATH, REVOKE_MODULE_PATH},
        request::RevokeModuleRequest,
    },
    config::{load_module_signing_configs, ModuleSigningConfig},
    types::ModuleId,
    utils::{create_admin_jwt, create_jwt},
};
use cb_tests::{
    signer_service::{start_server, verify_pubkeys},
    utils::{self, setup_test_env},
};
use eyre::Result;
use reqwest::StatusCode;
use tracing::info;

const JWT_MODULE: &str = "test-module";
const JWT_SECRET: &str = "test-jwt-secret";
const ADMIN_SECRET: &str = "test-admin-secret";

async fn create_mod_signing_configs() -> HashMap<ModuleId, ModuleSigningConfig> {
    let mut cfg =
        utils::get_commit_boost_config(utils::get_pbs_static_config(utils::get_pbs_config(0)));

    let module_id = ModuleId(JWT_MODULE.to_string());
    let signing_id = b256!("0101010101010101010101010101010101010101010101010101010101010101");

    cfg.modules = Some(vec![utils::create_module_config(module_id.clone(), signing_id)]);

    let jwts = HashMap::from([(module_id.clone(), JWT_SECRET.to_string())]);

    load_module_signing_configs(&cfg, &jwts).unwrap()
}

#[tokio::test]
async fn test_signer_jwt_auth_success() -> Result<()> {
    setup_test_env();
    let module_id = ModuleId(JWT_MODULE.to_string());
    let mod_cfgs = create_mod_signing_configs().await;
    let start_config = start_server(20100, &mod_cfgs, ADMIN_SECRET.to_string(), false).await?;
    let jwt_config = mod_cfgs.get(&module_id).expect("JWT config for test module not found");

    // Run a pubkeys request
    let jwt = create_jwt(&module_id, &jwt_config.jwt_secret, None)?;
    let client = reqwest::Client::new();
    let url = format!("http://{}{}", start_config.endpoint, GET_PUBKEYS_PATH);
    let response = client.get(&url).bearer_auth(&jwt).send().await?;

    // Verify the expected pubkeys are returned
    verify_pubkeys(response).await?;

    Ok(())
}

#[tokio::test]
async fn test_signer_jwt_auth_fail() -> Result<()> {
    setup_test_env();
    let module_id = ModuleId(JWT_MODULE.to_string());
    let mod_cfgs = create_mod_signing_configs().await;
    let start_config = start_server(20101, &mod_cfgs, ADMIN_SECRET.to_string(), false).await?;

    // Run a pubkeys request - this should fail due to invalid JWT
    let jwt = create_jwt(&module_id, "incorrect secret", None)?;
    let client = reqwest::Client::new();
    let url = format!("http://{}{}", start_config.endpoint, GET_PUBKEYS_PATH);
    let response = client.get(&url).bearer_auth(&jwt).send().await?;
    assert!(response.status() == StatusCode::UNAUTHORIZED);
    info!(
        "Server returned expected error code {} for invalid JWT: {}",
        response.status(),
        response.text().await.unwrap_or_else(|_| "No response body".to_string())
    );
    Ok(())
}

#[tokio::test]
async fn test_signer_jwt_rate_limit() -> Result<()> {
    setup_test_env();
    let module_id = ModuleId(JWT_MODULE.to_string());
    let mod_cfgs = create_mod_signing_configs().await;
    let start_config = start_server(20102, &mod_cfgs, ADMIN_SECRET.to_string(), false).await?;
    let mod_cfg = mod_cfgs.get(&module_id).expect("JWT config for test module not found");

    // Run as many pubkeys requests as the fail limit
    let jwt = create_jwt(&module_id, "incorrect secret", None)?;
    let client = reqwest::Client::new();
    let url = format!("http://{}{}", start_config.endpoint, GET_PUBKEYS_PATH);
    for _ in 0..start_config.jwt_auth_fail_limit {
        let response = client.get(&url).bearer_auth(&jwt).send().await?;
        assert!(response.status() == StatusCode::UNAUTHORIZED);
    }

    // Run another request - this should fail due to rate limiting now
    let jwt = create_jwt(&module_id, &mod_cfg.jwt_secret, None)?;
    let response = client.get(&url).bearer_auth(&jwt).send().await?;
    assert!(response.status() == StatusCode::TOO_MANY_REQUESTS);

    // Wait for the rate limit timeout
    tokio::time::sleep(Duration::from_secs(start_config.jwt_auth_fail_timeout_seconds as u64))
        .await;

    // Now the next request should succeed
    let response = client.get(&url).bearer_auth(&jwt).send().await?;
    verify_pubkeys(response).await?;

    Ok(())
}

#[tokio::test]
async fn test_signer_revoked_jwt_fail() -> Result<()> {
    setup_test_env();
    let admin_secret = ADMIN_SECRET.to_string();
    let module_id = ModuleId(JWT_MODULE.to_string());
    let mod_cfgs = create_mod_signing_configs().await;
    let start_config = start_server(20400, &mod_cfgs, admin_secret.clone(), false).await?;

    // Run as many pubkeys requests as the fail limit
    let jwt = create_jwt(&module_id, JWT_SECRET, None)?;
    let client = reqwest::Client::new();

    // At first, test module should be allowed to request pubkeys
    let url = format!("http://{}{}", start_config.endpoint, GET_PUBKEYS_PATH);
    let response = client.get(&url).bearer_auth(&jwt).send().await?;
    assert!(response.status() == StatusCode::OK);

    let revoke_body = RevokeModuleRequest { module_id: ModuleId(JWT_MODULE.to_string()) };
    let body_bytes = serde_json::to_vec(&revoke_body)?;
    let admin_jwt = create_admin_jwt(admin_secret, Some(&body_bytes))?;

    let revoke_url = format!("http://{}{}", start_config.endpoint, REVOKE_MODULE_PATH);
    let response =
        client.post(&revoke_url).json(&revoke_body).bearer_auth(&admin_jwt).send().await?;
    assert!(response.status() == StatusCode::OK);

    // After revoke, test module shouldn't be allowed anymore
    let response = client.get(&url).bearer_auth(&jwt).send().await?;
    assert!(response.status() == StatusCode::UNAUTHORIZED);

    Ok(())
}

#[tokio::test]
async fn test_signer_only_admin_can_revoke() -> Result<()> {
    setup_test_env();
    let admin_secret = ADMIN_SECRET.to_string();
    let module_id = ModuleId(JWT_MODULE.to_string());
    let mod_cfgs = create_mod_signing_configs().await;
    let start_config = start_server(20500, &mod_cfgs, admin_secret.clone(), false).await?;

    let revoke_body = RevokeModuleRequest { module_id: ModuleId(JWT_MODULE.to_string()) };
    let body_bytes = serde_json::to_vec(&revoke_body)?;

    // Run as many pubkeys requests as the fail limit
    let jwt = create_jwt(&module_id, JWT_SECRET, Some(&body_bytes))?;
    let client = reqwest::Client::new();
    let url = format!("http://{}{}", start_config.endpoint, REVOKE_MODULE_PATH);

    // Module JWT shouldn't be able to revoke modules
    let response = client.post(&url).json(&revoke_body).bearer_auth(&jwt).send().await?;
    assert!(response.status() == StatusCode::UNAUTHORIZED);

    // Admin should be able to revoke modules
    let admin_jwt = create_admin_jwt(admin_secret, Some(&body_bytes))?;
    let response = client.post(&url).json(&revoke_body).bearer_auth(&admin_jwt).send().await?;
    assert!(response.status() == StatusCode::OK);
<<<<<<< HEAD

=======
    let pubkey_json = response.json::<GetPubkeysResponse>().await?;
    assert_eq!(pubkey_json.keys.len(), 2);
    let expected_pubkeys = vec![
        bls_pubkey_from_hex(
            "883827193f7627cd04e621e1e8d56498362a52b2a30c9a1c72036eb935c4278dee23d38a24d2f7dda62689886f0c39f4",
        )?,
        bls_pubkey_from_hex(
            "b3a22e4a673ac7a153ab5b3c17a4dbef55f7e47210b20c0cbb0e66df5b36bb49ef808577610b034172e955d2312a61b9",
        )?,
    ];
    for expected in expected_pubkeys {
        assert!(
            pubkey_json.keys.iter().any(|k| k.consensus == expected),
            "Expected pubkey not found: {:?}",
            expected
        );
        info!("Server returned expected pubkey: {:?}", expected);
    }
>>>>>>> 079f6c67
    Ok(())
}<|MERGE_RESOLUTION|>--- conflicted
+++ resolved
@@ -6,7 +6,7 @@
         constants::{GET_PUBKEYS_PATH, REVOKE_MODULE_PATH},
         request::RevokeModuleRequest,
     },
-    config::{load_module_signing_configs, ModuleSigningConfig},
+    config::{ModuleSigningConfig, load_module_signing_configs},
     types::ModuleId,
     utils::{create_admin_jwt, create_jwt},
 };
@@ -167,27 +167,6 @@
     let admin_jwt = create_admin_jwt(admin_secret, Some(&body_bytes))?;
     let response = client.post(&url).json(&revoke_body).bearer_auth(&admin_jwt).send().await?;
     assert!(response.status() == StatusCode::OK);
-<<<<<<< HEAD
 
-=======
-    let pubkey_json = response.json::<GetPubkeysResponse>().await?;
-    assert_eq!(pubkey_json.keys.len(), 2);
-    let expected_pubkeys = vec![
-        bls_pubkey_from_hex(
-            "883827193f7627cd04e621e1e8d56498362a52b2a30c9a1c72036eb935c4278dee23d38a24d2f7dda62689886f0c39f4",
-        )?,
-        bls_pubkey_from_hex(
-            "b3a22e4a673ac7a153ab5b3c17a4dbef55f7e47210b20c0cbb0e66df5b36bb49ef808577610b034172e955d2312a61b9",
-        )?,
-    ];
-    for expected in expected_pubkeys {
-        assert!(
-            pubkey_json.keys.iter().any(|k| k.consensus == expected),
-            "Expected pubkey not found: {:?}",
-            expected
-        );
-        info!("Server returned expected pubkey: {:?}", expected);
-    }
->>>>>>> 079f6c67
     Ok(())
 }