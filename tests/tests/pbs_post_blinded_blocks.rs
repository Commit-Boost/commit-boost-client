use std::{sync::Arc, time::Duration};

use cb_common::{
<<<<<<< HEAD
    pbs::{BuilderApiVersion, PayloadAndBlobsElectra, SubmitBlindedBlockResponse},
=======
    pbs::{BuilderApiVersion, GetPayloadInfo, SubmitBlindedBlockResponse},
>>>>>>> b9201cee
    signer::random_secret,
    types::Chain,
    utils::{EncodingType, ForkName},
};
use cb_pbs::{DefaultBuilderApi, PbsService, PbsState};
use cb_tests::{
    mock_relay::{MockRelayState, start_mock_relay_service},
    mock_validator::{MockValidator, load_test_signed_blinded_block},
    utils::{generate_mock_relay, get_pbs_static_config, setup_test_env, to_pbs_config},
};
use eyre::Result;
use reqwest::{Response, StatusCode};
use ssz::Decode;
use tracing::info;

#[tokio::test]
async fn test_submit_block_v1() -> Result<()> {
    let res = submit_block_impl(3800, BuilderApiVersion::V1, EncodingType::Json).await?;
    assert_eq!(res.status(), StatusCode::OK);

    let signed_blinded_block = load_test_signed_blinded_block();

    let response_body = serde_json::from_slice::<SubmitBlindedBlockResponse>(&res.bytes().await?)?;
    assert_eq!(
        response_body.data.execution_payload.block_hash(),
        signed_blinded_block.block_hash().into()
    );
    Ok(())
}

#[tokio::test]
async fn test_submit_block_v2() -> Result<()> {
    let res = submit_block_impl(3850, BuilderApiVersion::V2, EncodingType::Json).await?;
    assert_eq!(res.status(), StatusCode::ACCEPTED);
    assert_eq!(res.bytes().await?.len(), 0);
    Ok(())
}

#[tokio::test]
async fn test_submit_block_v1_ssz() -> Result<()> {
    let res = submit_block_impl(3810, BuilderApiVersion::V1, EncodingType::Ssz).await?;
    assert_eq!(res.status(), StatusCode::OK);

    let signed_blinded_block = load_test_signed_blinded_block();

    let response_body = PayloadAndBlobsElectra::from_ssz_bytes(&res.bytes().await?).unwrap();
    assert_eq!(response_body.block_hash(), signed_blinded_block.block_hash());
    Ok(())
}

#[tokio::test]
async fn test_submit_block_v2_ssz() -> Result<()> {
    let res = submit_block_impl(3860, BuilderApiVersion::V2, EncodingType::Ssz).await?;
    assert_eq!(res.status(), StatusCode::ACCEPTED);
    assert_eq!(res.bytes().await?.len(), 0);
    Ok(())
}

#[tokio::test]
async fn test_submit_block_too_large() -> Result<()> {
    setup_test_env();
    let signer = random_secret();
    let pubkey = signer.public_key();

    let chain = Chain::Holesky;
    let pbs_port = 3900;

    let relays = vec![generate_mock_relay(pbs_port + 1, pubkey)?];
    let mock_state = Arc::new(MockRelayState::new(chain, signer).with_large_body());
    tokio::spawn(start_mock_relay_service(mock_state.clone(), pbs_port + 1));

    let config = to_pbs_config(chain, get_pbs_static_config(pbs_port), relays);
    let state = PbsState::new(config);
    tokio::spawn(PbsService::run::<(), DefaultBuilderApi>(state));

    // leave some time to start servers
    tokio::time::sleep(Duration::from_millis(100)).await;

    let mock_validator = MockValidator::new(pbs_port)?;
    info!("Sending submit block");
    let res = mock_validator
        .do_submit_block_v1(None, EncodingType::Json, EncodingType::Json, ForkName::Electra)
        .await;

    // response size exceeds max size: max: 20971520
    assert_eq!(res.unwrap().status(), StatusCode::BAD_GATEWAY);
    assert_eq!(mock_state.received_submit_block(), 1);
    Ok(())
}

async fn submit_block_impl(
    pbs_port: u16,
    api_version: BuilderApiVersion,
    serialization_mode: EncodingType,
) -> Result<Response> {
    let accept = serialization_mode;

    setup_test_env();
    let signer = random_secret();
    let pubkey = signer.public_key();

    let chain = Chain::Holesky;

    // Run a mock relay
    let relays = vec![generate_mock_relay(pbs_port + 1, pubkey)?];
    let mock_state = Arc::new(MockRelayState::new(chain, signer));
    tokio::spawn(start_mock_relay_service(mock_state.clone(), pbs_port + 1));

    // Run the PBS service
    let config = to_pbs_config(chain, get_pbs_static_config(pbs_port), relays);
    let state = PbsState::new(config);
    tokio::spawn(PbsService::run::<(), DefaultBuilderApi>(state));

    // leave some time to start servers
    tokio::time::sleep(Duration::from_millis(100)).await;

    let signed_blinded_block = load_test_signed_blinded_block();
    let mock_validator = MockValidator::new(pbs_port)?;
    info!("Sending submit block");
    let res = match api_version {
        BuilderApiVersion::V1 => {
            mock_validator
                .do_submit_block_v1(
                    Some(signed_blinded_block),
                    accept,
                    serialization_mode,
                    ForkName::Electra,
                )
                .await?
        }
        BuilderApiVersion::V2 => {
            mock_validator
                .do_submit_block_v2(
                    Some(signed_blinded_block),
                    accept,
                    serialization_mode,
                    ForkName::Electra,
                )
                .await?
        }
    };
    assert_eq!(mock_state.received_submit_block(), 1);
    Ok(res)
}<|MERGE_RESOLUTION|>--- conflicted
+++ resolved
@@ -1,11 +1,7 @@
 use std::{sync::Arc, time::Duration};
 
 use cb_common::{
-<<<<<<< HEAD
-    pbs::{BuilderApiVersion, PayloadAndBlobsElectra, SubmitBlindedBlockResponse},
-=======
-    pbs::{BuilderApiVersion, GetPayloadInfo, SubmitBlindedBlockResponse},
->>>>>>> b9201cee
+    pbs::{BuilderApiVersion, GetPayloadInfo, PayloadAndBlobs, SubmitBlindedBlockResponse},
     signer::random_secret,
     types::Chain,
     utils::{EncodingType, ForkName},
@@ -17,8 +13,8 @@
     utils::{generate_mock_relay, get_pbs_static_config, setup_test_env, to_pbs_config},
 };
 use eyre::Result;
+use lh_types::beacon_response::ForkVersionDecode;
 use reqwest::{Response, StatusCode};
-use ssz::Decode;
 use tracing::info;
 
 #[tokio::test]
@@ -51,8 +47,12 @@
 
     let signed_blinded_block = load_test_signed_blinded_block();
 
-    let response_body = PayloadAndBlobsElectra::from_ssz_bytes(&res.bytes().await?).unwrap();
-    assert_eq!(response_body.block_hash(), signed_blinded_block.block_hash());
+    let response_body =
+        PayloadAndBlobs::from_ssz_bytes_by_fork(&res.bytes().await?, ForkName::Electra).unwrap();
+    assert_eq!(
+        response_body.execution_payload.block_hash(),
+        signed_blinded_block.block_hash().into()
+    );
     Ok(())
 }
 
