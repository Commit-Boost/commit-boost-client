use std::{sync::Arc, time::Duration};

<<<<<<< HEAD
use cb_common::{pbs::SubmitBlindedBlockResponse, signer::random_secret, types::Chain};
=======
use cb_common::{
    pbs::{BuilderApiVersion, SignedBlindedBeaconBlock, SubmitBlindedBlockResponse},
    signer::{random_secret, BlsPublicKey},
    types::Chain,
    utils::blst_pubkey_to_alloy,
};
>>>>>>> 7d32afb2
use cb_pbs::{DefaultBuilderApi, PbsService, PbsState};
use cb_tests::{
    mock_relay::{start_mock_relay_service, MockRelayState},
    mock_validator::{load_test_signed_blinded_block, MockValidator},
    utils::{generate_mock_relay, get_pbs_static_config, setup_test_env, to_pbs_config},
};
use eyre::Result;
use reqwest::{Response, StatusCode};
use tracing::info;

#[tokio::test]
async fn test_submit_block_v1() -> Result<()> {
    let res = submit_block_impl(3800, &BuilderApiVersion::V1).await?;
    assert_eq!(res.status(), StatusCode::OK);

    let response_body = serde_json::from_slice::<SubmitBlindedBlockResponse>(&res.bytes().await?)?;
    assert_eq!(response_body.block_hash(), SubmitBlindedBlockResponse::default().block_hash());
    Ok(())
}

#[tokio::test]
async fn test_submit_block_v2() -> Result<()> {
    let res = submit_block_impl(3850, &BuilderApiVersion::V2).await?;
    assert_eq!(res.status(), StatusCode::ACCEPTED);
    assert_eq!(res.bytes().await?.len(), 0);
    Ok(())
}

#[tokio::test]
async fn test_submit_block_too_large() -> Result<()> {
    setup_test_env();
    let signer = random_secret();
<<<<<<< HEAD
    let pubkey = signer.public_key();
=======
    let pubkey: BlsPublicKey = blst_pubkey_to_alloy(&signer.sk_to_pk());
>>>>>>> 7d32afb2

    let chain = Chain::Holesky;
    let pbs_port = 3900;

    let relays = vec![generate_mock_relay(pbs_port + 1, pubkey)?];
    let mock_state = Arc::new(MockRelayState::new(chain, signer).with_large_body());
    tokio::spawn(start_mock_relay_service(mock_state.clone(), pbs_port + 1));

    let config = to_pbs_config(chain, get_pbs_static_config(pbs_port), relays);
    let state = PbsState::new(config);
    tokio::spawn(PbsService::run::<(), DefaultBuilderApi>(state));

    // leave some time to start servers
    tokio::time::sleep(Duration::from_millis(100)).await;

    let mock_validator = MockValidator::new(pbs_port)?;

    let signed_blinded_block = load_test_signed_blinded_block();
    info!("Sending submit block");
<<<<<<< HEAD
    let res = mock_validator.do_submit_block(Some(signed_blinded_block.clone())).await?;
=======
    let res = mock_validator.do_submit_block_v1(None).await;
>>>>>>> 7d32afb2

    // response size exceeds max size: max: 20971520
    assert_eq!(res.unwrap().status(), StatusCode::BAD_GATEWAY);
    assert_eq!(mock_state.received_submit_block(), 1);
<<<<<<< HEAD

    let response_body = serde_json::from_slice::<SubmitBlindedBlockResponse>(&res.bytes().await?)?;
    assert_eq!(response_body.block_hash(), signed_blinded_block.block_hash());
=======
>>>>>>> 7d32afb2
    Ok(())
}

async fn submit_block_impl(pbs_port: u16, api_version: &BuilderApiVersion) -> Result<Response> {
    setup_test_env();
    let signer = random_secret();
<<<<<<< HEAD
    let pubkey = signer.public_key();
=======
    let pubkey: BlsPublicKey = blst_pubkey_to_alloy(&signer.sk_to_pk());
>>>>>>> 7d32afb2

    let chain = Chain::Holesky;

    // Run a mock relay
    let relays = vec![generate_mock_relay(pbs_port + 1, pubkey)?];
    let mock_state = Arc::new(MockRelayState::new(chain, signer));
    tokio::spawn(start_mock_relay_service(mock_state.clone(), pbs_port + 1));

    // Run the PBS service
    let config = to_pbs_config(chain, get_pbs_static_config(pbs_port), relays);
    let state = PbsState::new(config);
    tokio::spawn(PbsService::run::<(), DefaultBuilderApi>(state));

    // leave some time to start servers
    tokio::time::sleep(Duration::from_millis(100)).await;

    let mock_validator = MockValidator::new(pbs_port)?;
    info!("Sending submit block");
    let res = match api_version {
        BuilderApiVersion::V1 => {
            mock_validator.do_submit_block_v1(Some(SignedBlindedBeaconBlock::default())).await?
        }
        BuilderApiVersion::V2 => {
            mock_validator.do_submit_block_v2(Some(SignedBlindedBeaconBlock::default())).await?
        }
    };
    assert_eq!(mock_state.received_submit_block(), 1);
    Ok(res)
}<|MERGE_RESOLUTION|>--- conflicted
+++ resolved
@@ -1,15 +1,10 @@
 use std::{sync::Arc, time::Duration};
 
-<<<<<<< HEAD
-use cb_common::{pbs::SubmitBlindedBlockResponse, signer::random_secret, types::Chain};
-=======
 use cb_common::{
-    pbs::{BuilderApiVersion, SignedBlindedBeaconBlock, SubmitBlindedBlockResponse},
-    signer::{random_secret, BlsPublicKey},
+    pbs::{BuilderApiVersion, SubmitBlindedBlockResponse},
+    signer::random_secret,
     types::Chain,
-    utils::blst_pubkey_to_alloy,
 };
->>>>>>> 7d32afb2
 use cb_pbs::{DefaultBuilderApi, PbsService, PbsState};
 use cb_tests::{
     mock_relay::{start_mock_relay_service, MockRelayState},
@@ -25,8 +20,10 @@
     let res = submit_block_impl(3800, &BuilderApiVersion::V1).await?;
     assert_eq!(res.status(), StatusCode::OK);
 
+    let signed_blinded_block = load_test_signed_blinded_block();
+
     let response_body = serde_json::from_slice::<SubmitBlindedBlockResponse>(&res.bytes().await?)?;
-    assert_eq!(response_body.block_hash(), SubmitBlindedBlockResponse::default().block_hash());
+    assert_eq!(response_body.block_hash(), signed_blinded_block.block_hash());
     Ok(())
 }
 
@@ -42,11 +39,7 @@
 async fn test_submit_block_too_large() -> Result<()> {
     setup_test_env();
     let signer = random_secret();
-<<<<<<< HEAD
     let pubkey = signer.public_key();
-=======
-    let pubkey: BlsPublicKey = blst_pubkey_to_alloy(&signer.sk_to_pk());
->>>>>>> 7d32afb2
 
     let chain = Chain::Holesky;
     let pbs_port = 3900;
@@ -63,35 +56,19 @@
     tokio::time::sleep(Duration::from_millis(100)).await;
 
     let mock_validator = MockValidator::new(pbs_port)?;
-
-    let signed_blinded_block = load_test_signed_blinded_block();
     info!("Sending submit block");
-<<<<<<< HEAD
-    let res = mock_validator.do_submit_block(Some(signed_blinded_block.clone())).await?;
-=======
     let res = mock_validator.do_submit_block_v1(None).await;
->>>>>>> 7d32afb2
 
     // response size exceeds max size: max: 20971520
     assert_eq!(res.unwrap().status(), StatusCode::BAD_GATEWAY);
     assert_eq!(mock_state.received_submit_block(), 1);
-<<<<<<< HEAD
-
-    let response_body = serde_json::from_slice::<SubmitBlindedBlockResponse>(&res.bytes().await?)?;
-    assert_eq!(response_body.block_hash(), signed_blinded_block.block_hash());
-=======
->>>>>>> 7d32afb2
     Ok(())
 }
 
 async fn submit_block_impl(pbs_port: u16, api_version: &BuilderApiVersion) -> Result<Response> {
     setup_test_env();
     let signer = random_secret();
-<<<<<<< HEAD
     let pubkey = signer.public_key();
-=======
-    let pubkey: BlsPublicKey = blst_pubkey_to_alloy(&signer.sk_to_pk());
->>>>>>> 7d32afb2
 
     let chain = Chain::Holesky;
 
@@ -108,14 +85,15 @@
     // leave some time to start servers
     tokio::time::sleep(Duration::from_millis(100)).await;
 
+    let signed_blinded_block = load_test_signed_blinded_block();
     let mock_validator = MockValidator::new(pbs_port)?;
     info!("Sending submit block");
     let res = match api_version {
         BuilderApiVersion::V1 => {
-            mock_validator.do_submit_block_v1(Some(SignedBlindedBeaconBlock::default())).await?
+            mock_validator.do_submit_block_v1(Some(signed_blinded_block)).await?
         }
         BuilderApiVersion::V2 => {
-            mock_validator.do_submit_block_v2(Some(SignedBlindedBeaconBlock::default())).await?
+            mock_validator.do_submit_block_v2(Some(signed_blinded_block)).await?
         }
     };
     assert_eq!(mock_state.received_submit_block(), 1);
